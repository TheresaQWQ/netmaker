--- conflicted
+++ resolved
@@ -15,22 +15,9 @@
 
 # Get Started in 5 Minutes
 
-<<<<<<< HEAD
 1. Get a cloud VM with Ubuntu 20.04 and a public IP.
 2. Open ports 443, 53, and 51821-51830/udp on the VM firewall and in cloud security settings.
 3. Run the script:
-=======
-Looking to test out Netmaker as quickly as possible? You'll need:
-
-1. A cloud VM running Ubuntu 20.04 with a public IP
-   - DigitalOcean, Linode, AWS, GCP, etc.
-2. Open firewall ports 443, 53, and 51821/udp-51830/udp
-   - If running behind security groups (AWS, GCP, etc.) make sure they're open there too.
-3. Docker, docker-compose, and wireguard installed
-    - apt -y install wireguard docker docker-compose
-
-Once this is done, simply run the below command:
->>>>>>> 372cd7eb
 
 `sudo wget -qO - https://raw.githubusercontent.com/gravitl/netmaker/develop/scripts/nm-quick.sh | bash`
 
@@ -62,5 +49,4 @@
  [WireGuard](https://wireguard.com/) is a registered trademark of Jason A. Donenfeld.
 
 ## License
-
 Netmaker's source code and all artifacts in this repository are freely available. All versions are published under the Server Side Public License (SSPL), version 1, which can be found here: [LICENSE.txt](./LICENSE.txt).