--- conflicted
+++ resolved
@@ -1,19 +1,11 @@
 name: Publish Docker
 
-<<<<<<< HEAD
 on: 
   pull_request:
         branches: 
         - 'develop'
         - 'master' 
 jobs:
-=======
-on:
-    pull_request:
-        branches:
-            - 'develop'
-            - 'master'
->>>>>>> f8c023ca
     docker:
         runs-on: ubuntu-latest
         steps:
@@ -46,16 +38,8 @@
                 name: Build and push
                 uses: docker/build-push-action@v2
                 with:
-<<<<<<< HEAD
                     context: .
                     platforms: linux/amd64, linux/arm64
                     push: false
                     tags: |
-                        nusak/netmaker:${{ env.TAG }}
-=======
-                context: .
-                platforms: linux/amd64, linux/arm64
-                push: false
-                tags: |
-                    nusak/netmaker:${{ env.TAG }}
->>>>>>> f8c023ca
+                        nusak/netmaker:${{ env.TAG }}