--- conflicted
+++ resolved
@@ -70,573 +70,3 @@
           overwrite: true
           prerelease: true
           asset_name: netmaker
-
-<<<<<<< HEAD
-=======
-  nmctl:
-    runs-on: ubuntu-latest
-    steps:
-      - name: Checkout
-        uses: actions/checkout@v3
-      - name: Setup go
-        uses: actions/setup-go@v3
-        with:
-          go-version: 1.19
-      - name: Build
-        run: |
-          cd cli
-          CGO_ENABLED=0 GOOS=linux GOARCH=amd64 go build -o nmctl-linux-amd64
-          CGO_ENABLED=0 GOOS=darwin GOARCH=amd64 go build -o nmctl-darwin-amd64
-          CGO_ENABLED=0 GOOS=darwin GOARCH=arm64 go build -o nmctl-darwin-arm64
-          CGO_ENABLED=0 GOOS=windows GOARCH=amd64 go build -o nmctl-windows-amd64
-      - name: Upload nmctl-linux-amd64 to Release
-        continue-on-error: true
-        uses: svenstaro/upload-release-action@v2
-        with:
-          repo_token: ${{ secrets.GITHUB_TOKEN }}
-          file: cli/nmctl-linux-amd64
-          tag: ${{ env.NETMAKER_VERSION }}
-          overwrite: true
-          prerelease: true
-          asset_name: nmctl-linux-amd64
-      - name: Upload nmctl-darwin-amd64 to Release
-        continue-on-error: true
-        uses: svenstaro/upload-release-action@v2
-        with:
-          repo_token: ${{ secrets.GITHUB_TOKEN }}
-          file: cli/nmctl-darwin-amd64
-          tag: ${{ env.NETMAKER_VERSION }}
-          overwrite: true
-          prerelease: true
-          asset_name: nmctl-darwin-amd64
-      - name: Upload nmctl-darwin-arm64 to Release
-        continue-on-error: true
-        uses: svenstaro/upload-release-action@v2
-        with:
-          repo_token: ${{ secrets.GITHUB_TOKEN }}
-          file: cli/nmctl-darwin-arm64
-          tag: ${{ env.NETMAKER_VERSION }}
-          overwrite: true
-          prerelease: true
-          asset_name: nmctl-darwin-arm64
-      - name: Upload nmctl-windows-amd64 to Release
-        continue-on-error: true
-        uses: svenstaro/upload-release-action@v2
-        with:
-          repo_token: ${{ secrets.GITHUB_TOKEN }}
-          file: cli/nmctl-windows-amd64
-          tag: ${{ env.NETMAKER_VERSION }}
-          overwrite: true
-          prerelease: true
-          asset_name: nmctl-windows-amd64
-  netclient-x86:
-    runs-on: ubuntu-latest
-    needs: version
-    steps:
-      - name: Checkout
-        uses: actions/checkout@v3
-      - name: Set Variables
-        run: |
-          TAG=${{needs.version.outputs.tag}}
-          VERSION=${{needs.version.outputs.version}}
-          echo "NETMAKER_VERSION=${TAG}"  >> $GITHUB_ENV
-          echo "PACKAGE_VERSION=${VERSION}" >> $GITHUB_ENV
-      - name: Setup go
-        uses: actions/setup-go@v3
-        with:
-          go-version: 1.19
-
-      - name: Build cli
-        run: |
-          cd netclient
-          env CGO_ENABLED=0 GOOS=linux GOARCH=amd64 go build -ldflags="-X 'main.version=${NETMAKER_VERSION}'" -o build/netclient main.go
-
-      - name: Upload netclient x86 to Release
-        continue-on-error: true
-        uses: svenstaro/upload-release-action@v2
-        with:
-          repo_token: ${{ secrets.GITHUB_TOKEN }}
-          file: netclient/build/netclient
-          tag: ${{ env.NETMAKER_VERSION }}
-          overwrite: true
-          prerelease: true
-          asset_name: netclient
-
-      - name: build gui
-        run: |
-          sudo apt-get update
-          sudo apt-get install -y gcc libgl1-mesa-dev xorg-dev
-          go build -tags=gui -ldflags="-X 'main.version=${NETMAKER_VERSION}'" -o build/netclient-gui .
-
-      - name: Upload netclient x86 gui to Release
-        continue-on-error: true
-        uses: svenstaro/upload-release-action@v2
-        with:
-          repo_token: ${{ secrets.GITHUB_TOKEN }}
-          file: netclient/build/netclient-gui
-          tag: ${{ env.NETMAKER_VERSION }}
-          overwrite: true
-          prerelease: true
-          asset_name: netclient-gui
-
-      - name: Package x86 deb
-        continue-on-error: true
-        uses: gravitl/github-action-fpm@master
-        with:
-          fpm_args: './netclient/build/netclient=/sbin/netclient ./netclient/build/netclient.service=/lib/systemd/system/netclient.service'
-          fpm_opts: '-s dir -t deb --architecture amd64 --version ${{ env.PACKAGE_VERSION }}'
-
-      - name: Upload x86 deb to Release
-        continue-on-error: true
-        uses: svenstaro/upload-release-action@v2
-        with:
-          repo_token: ${{ secrets.GITHUB_TOKEN }}
-          file: netclient_${{ env.PACKAGE_VERSION }}_amd64.deb
-          tag: ${{ env.NETMAKER_VERSION }}
-          overwrite: true
-          prerelease: true
-          asset_name: netclient_${{ env.PACKAGE_VERSION }}_amd64.deb
-
-      - name: Package x86 rpm
-        continue-on-error: true
-        uses: gravitl/github-action-fpm@master
-        with:
-          fpm_args: './netclient/build/netclient=/sbin/netclient ./netclient/build/netclient.service=/lib/systemd/system/netclient.service'
-          fpm_opts: '-s dir -t rpm --architecture amd64 --version ${{ env.PACKAGE_VERSION }}'
-
-      - name: Upload x86 rpm to Release
-        continue-on-error: true
-        uses: svenstaro/upload-release-action@v2
-        with:
-          repo_token: ${{ secrets.GITHUB_TOKEN }}
-          file: netclient-${{ env.PACKAGE_VERSION }}-1.x86_64.rpm
-          tag: ${{ env.NETMAKER_VERSION }}
-          overwrite: true
-          prerelease: true
-          asset_name: netclient-${{ env.PACKAGE_VERSION }}-1.x86_64.rpm
-
-      - name: Package x86 pacman
-        continue-on-error: true
-        uses: gravitl/github-action-fpm@master
-        with:
-          # arch has particular path requirements --- cannot write to a symbolic link e.g. /sbin and /lib
-          fpm_args: './netclient/build/netclient=/usr/bin/netclient ./netclient/build/netclient.service=/usr/lib/systemd/system/netclient.service'
-          fpm_opts: '-s dir -t pacman --architecture amd64 --version ${{ env.PACKAGE_VERSION }}'
-
-      - name: Upload x86 pacman to Release
-        continue-on-error: true
-        uses: svenstaro/upload-release-action@v2
-        with:
-          repo_token: ${{ secrets.GITHUB_TOKEN }}
-          file: netclient-${{ env.PACKAGE_VERSION }}-1-x86_64.pkg.tar.zst
-          tag: ${{ env.NETMAKER_VERSION }}
-          overwrite: true
-          prerelease: true
-          asset_name: netclient-${{ env.PACKAGE_VERSION }}-1-x86_64.pkg.tar.zst
-
-  netclient-arm:
-    runs-on: ubuntu-latest
-    needs: version
-    steps:
-      - name: Checkout
-        uses: actions/checkout@v3
-      - name: Set Variables
-        run: |
-          TAG=${{needs.version.outputs.tag}}
-          VERSION=${{needs.version.outputs.version}}
-          echo "NETMAKER_VERSION=${TAG}"  >> $GITHUB_ENV
-          echo "PACKAGE_VERSION=${VERSION}" >> $GITHUB_ENV
-      - name: Setup go
-        uses: actions/setup-go@v3
-        with:
-          go-version: 1.19
-      - name: Build
-        run: |
-          cd netclient
-          env CGO_ENABLED=0 GOOS=linux GOARCH=arm GOARM=5 go build -ldflags="-X 'main.version=${NETMAKER_VERSION}'" -o build/netclient-arm5/netclient main.go
-          env CGO_ENABLED=0 GOOS=linux GOARCH=arm GOARM=6 go build -ldflags="-X 'main.version=${NETMAKER_VERSION}'" -o build/netclient-arm6/netclient main.go
-          env CGO_ENABLED=0 GOOS=linux GOARCH=arm GOARM=7 go build -ldflags="-X 'main.version=${NETMAKER_VERSION}'" -o build/netclient-arm7/netclient main.go
-          env CGO_ENABLED=0 GOOS=linux GOARCH=arm64 go build -ldflags="-X 'main.version=${NETMAKER_VERSION}'" -o build/netclient-arm64/netclient main.go
-
-      - name: Upload arm5 to Release
-        uses: svenstaro/upload-release-action@v2
-        with:
-          repo_token: ${{ secrets.GITHUB_TOKEN }}
-          file: netclient/build/netclient-arm5/netclient
-          tag: ${{ env.NETMAKER_VERSION }}
-          overwrite: true
-          prerelease: true
-          asset_name: netclient-arm5
-
-      - name: Upload arm6 to Release
-        uses: svenstaro/upload-release-action@v2
-        with:
-          repo_token: ${{ secrets.GITHUB_TOKEN }}
-          file: netclient/build/netclient-arm6/netclient
-          tag: ${{ env.NETMAKER_VERSION }}
-          overwrite: true
-          prerelease: true
-          asset_name: netclient-arm6
-
-      - name: Upload arm7 to Release
-        uses: svenstaro/upload-release-action@v2
-        with:
-          repo_token: ${{ secrets.GITHUB_TOKEN }}
-          file: netclient/build/netclient-arm7/netclient
-          tag: ${{ env.NETMAKER_VERSION }}
-          overwrite: true
-          prerelease: true
-          asset_name: netclient-arm7
-
-      - name: Upload arm64 to Release
-        continue-on-error: true
-        uses: svenstaro/upload-release-action@v2
-        with:
-          repo_token: ${{ secrets.GITHUB_TOKEN }}
-          file: netclient/build/netclient-arm64/netclient
-          tag: ${{ env.NETMAKER_VERSION }}
-          overwrite: true
-          prerelease: true
-          asset_name: netclient-arm64
-
-      - name: Package arm64 deb
-        continue-on-error: true
-        uses: gravitl/github-action-fpm@master
-        with:
-          fpm_args: './netclient/build/netclient-arm64/netclient=/sbin/netclient ./netclient/build/netclient.service=/lib/systemd/netclient.service'
-          fpm_opts: '-s dir -t deb --architecture arm64 --version ${{ env.PACKAGE_VERSION }}'
-      - name: Upload arm deb to Release
-        continue-on-error: true
-        uses: svenstaro/upload-release-action@v2
-        with:
-          repo_token: ${{ secrets.GITHUB_TOKEN }}
-          file: netclient_${{ env.PACKAGE_VERSION }}_arm64.deb
-          tag: ${{ env.NETMAKER_VERSION }}
-          overwrite: true
-          prerelease: true
-          asset_name: netclient_${{ env.PACKAGE_VERSION }}_arm64.deb
-
-      - name: Package arm64 rpm
-        continue-on-error: true
-        uses: gravitl/github-action-fpm@master
-        with:
-          fpm_args: './netclient/build/netclient-arm64/netclient=/sbin/netclient ./netclient/build/netclient.service=/lib/systemd/netclient.service'
-          fpm_opts: '-s dir -t rpm --architecture arm64 --version ${{ env.PACKAGE_VERSION }}'
-
-      - name: Upload arm64 rpm to Release
-        continue-on-error: true
-        uses: svenstaro/upload-release-action@v2
-        with:
-          repo_token: ${{ secrets.GITHUB_TOKEN }}
-          file: netclient-${{ env.PACKAGE_VERSION }}-1.aarch64.rpm
-          tag: ${{ env.NETMAKER_VERSION }}
-          overwrite: true
-          prerelease: true
-          asset_name: netclient-${{ env.PACKAGE_VERSION }}-1.aarch64.rpm
-
-  netclient-mipsle:
-    runs-on: ubuntu-latest
-    needs: version
-    steps:
-      - name: Checkout
-        uses: actions/checkout@v3
-      - name: Set Variables
-        run: |
-          TAG=${{needs.version.outputs.tag}}
-          VERSION=${{needs.version.outputs.version}}
-          echo "NETMAKER_VERSION=${TAG}"  >> $GITHUB_ENV
-          echo "PACKAGE_VERSION=${VERSION}" >> $GITHUB_ENV
-      - name: Setup go
-        uses: actions/setup-go@v3
-        with:
-          go-version: 1.19
-      - name: Build
-        run: |
-          cd netclient
-          env CGO_ENABLED=0 GOOS=linux GOARCH=mipsle go build -ldflags "-s -w -X 'main.version=$NETMAKER_VERSION'" -o build/netclient-mipsle/netclient-mipsle main.go && upx -o build/netclient-mipsle/netclient-mipsle-upx build/netclient-mipsle/netclient-mipsle
-          env CGO_ENABLED=0 GOOS=linux GOARCH=mipsle GOMIPS=softfloat go build -ldflags "-s -w -X 'main.version=$NETMAKER_VERSION'" -o build/netclient-mipsle/netclient-mipsle-softfloat main.go && upx -o build/netclient-mipsle/netclient-mipsle-softfloat-upx build/netclient-mipsle/netclient-mipsle-softfloat
-
-      - name: Upload mipsle to Release
-        uses: svenstaro/upload-release-action@v2
-        with:
-          repo_token: ${{ secrets.GITHUB_TOKEN }}
-          file: netclient/build/netclient-mipsle/netclient-mipsle
-          tag: ${{ env.NETMAKER_VERSION }}
-          overwrite: true
-          prerelease: true
-          asset_name: netclient-mipsle
-
-      - name: Upload mipsle-upx to Release
-        uses: svenstaro/upload-release-action@v2
-        with:
-          repo_token: ${{ secrets.GITHUB_TOKEN }}
-          file: netclient/build/netclient-mipsle/netclient-mipsle-upx
-          tag: ${{ env.NETMAKER_VERSION }}
-          overwrite: true
-          prerelease: true
-          asset_name: netclient-mipsle-upx
-
-      - name: Upload mipsle-softfloat to Release
-        uses: svenstaro/upload-release-action@v2
-        with:
-          repo_token: ${{ secrets.GITHUB_TOKEN }}
-          file: netclient/build/netclient-mipsle/netclient-mipsle-softfloat
-          tag: ${{ env.NETMAKER_VERSION }}
-          overwrite: true
-          prerelease: true
-          asset_name: netclient-mipsle-softfloat
-
-      - name: Upload mipsle-softfloat-upx to Release
-        uses: svenstaro/upload-release-action@v2
-        with:
-          repo_token: ${{ secrets.GITHUB_TOKEN }}
-          file: netclient/build/netclient-mipsle/netclient-mipsle-softfloat-upx 
-          tag: ${{ env.NETMAKER_VERSION }}
-          overwrite: true
-          prerelease: true
-          asset_name: netclient-mipsle-softfloat-upx 
-
-  netclient-mips:
-    runs-on: ubuntu-latest
-    needs: version
-    steps:
-      - name: Checkout
-        uses: actions/checkout@v3
-      - name: Set Variables
-        run: |
-          TAG=${{needs.version.outputs.tag}}
-          VERSION=${{needs.version.outputs.version}}
-          echo "NETMAKER_VERSION=${TAG}"  >> $GITHUB_ENV
-          echo "PACKAGE_VERSION=${VERSION}" >> $GITHUB_ENV
-      - name: Setup go
-        uses: actions/setup-go@v3
-        with:
-          go-version: 1.19
-      - name: Build
-        run: |
-          cd netclient
-          env CGO_ENABLED=0 GOOS=linux GOARCH=mips go build -ldflags "-s -w -X 'main.version=$NETMAKER_VERSION'" -o build/netclient-mips/netclient-mips main.go && upx -o build/netclient-mips/netclient-mips-upx build/netclient-mips/netclient-mips 
-          env CGO_ENABLED=0 GOOS=linux GOARCH=mips GOMIPS=softfloat go build -ldflags "-s -w -X 'main.version=$NETMAKER_VERSION'" -o build/netclient-mips/netclient-mips-softfloat main.go && upx -o build/netclient-mips/netclient-mips-softfloat-upx build/netclient-mips/netclient-mips-softfloat 
-
-      - name: Upload mips to Release
-        uses: svenstaro/upload-release-action@v2
-        with:
-          repo_token: ${{ secrets.GITHUB_TOKEN }}
-          file: netclient/build/netclient-mips/netclient-mips
-          tag: ${{ env.NETMAKER_VERSION }}
-          overwrite: true
-          prerelease: true
-          asset_name: netclient-mips
-
-      - name: Upload mips-upx to Release
-        uses: svenstaro/upload-release-action@v2
-        with:
-          repo_token: ${{ secrets.GITHUB_TOKEN }}
-          file: netclient/build/netclient-mips/netclient-mips-upx
-          tag: ${{ env.NETMAKER_VERSION }}
-          overwrite: true
-          prerelease: true
-          asset_name: netclient-mips-upx
-
-      - name: Upload netclient-mips-softfloat to Release
-        uses: svenstaro/upload-release-action@v2
-        with:
-          repo_token: ${{ secrets.GITHUB_TOKEN }}
-          file: netclient/build/netclient-mips/netclient-mips-softfloat
-          tag: ${{ env.NETMAKER_VERSION }}
-          overwrite: true
-          prerelease: true
-          asset_name: netclient-mips-softfloat
-
-      - name: Upload netclient-mips-softfloat-upx to Release
-        uses: svenstaro/upload-release-action@v2
-        with:
-          repo_token: ${{ secrets.GITHUB_TOKEN }}
-          file: netclient/build/netclient-mips/netclient-mips-softfloat-upx
-          tag: ${{ env.NETMAKER_VERSION }}
-          overwrite: true
-          prerelease: true
-          asset_name: netclient-mips-softfloat-upx
-
-  netclient-freebsd:
-    runs-on: ubuntu-latest
-    needs: version
-    steps:
-      - name: Checkout
-        uses: actions/checkout@v3
-      - name: Set Variables
-        run: |
-          TAG=${{needs.version.outputs.tag}}
-          VERSION=${{needs.version.outputs.version}}
-          echo "NETMAKER_VERSION=${TAG}"  >> $GITHUB_ENV
-          echo "PACKAGE_VERSION=${VERSION}" >> $GITHUB_ENV
-      - name: Setup go
-        uses: actions/setup-go@v3
-        with:
-          go-version: 1.19
-      - name: Build
-        run: |
-          cd netclient
-          env CGO_ENABLED=0 GOOS=freebsd GOARCH=amd64 go build -ldflags="-X 'main.version=${NETMAKER_VERSION}'" -o build/netclient-freebsd/netclient .
-          env CGO_ENABLED=0 GOOS=freebsd GOARCH=arm GOARM=5 go build -ldflags="-X 'main.version=${NETMAKER_VERSION}'" -o build/netclient-freebsd-arm5/netclient .
-          env CGO_ENABLED=0 GOOS=freebsd GOARCH=arm GOARM=6 go build -ldflags="-X 'main.version=${NETMAKER_VERSION}'" -o build/netclient-freebsd-arm6/netclient .
-          env CGO_ENABLED=0 GOOS=freebsd GOARCH=arm GOARM=7 go build -ldflags="-X 'main.version=${NETMAKER_VERSION}'" -o build/netclient-freebsd-arm7/netclient .
-            env CGO_ENABLED=0 GOOS=freebsd GOARCH=arm64 go build -ldflags="-X 'main.version=${NETMAKER_VERSION}'" -o build/netclient-freebsd-arm64/netclient .
-
-      - name: Upload freebsd to Release
-        uses: svenstaro/upload-release-action@v2
-        with:
-          repo_token: ${{ secrets.GITHUB_TOKEN }}
-          file: netclient/build/netclient-freebsd/netclient
-          tag: ${{ env.NETMAKER_VERSION }}
-          overwrite: true
-          prerelease: true
-          asset_name: netclient-freebsd
-
-      - name: Upload freebsd-arm5 to Release
-        uses: svenstaro/upload-release-action@v2
-        with:
-          repo_token: ${{ secrets.GITHUB_TOKEN }}
-          file: netclient/build/netclient-freebsd-arm5/netclient
-          tag: ${{ env.NETMAKER_VERSION }}
-          overwrite: true
-          prerelease: true
-          asset_name: netclient-freebsd-arm5
-
-      - name: Upload freebsd-arm6 to Release
-        uses: svenstaro/upload-release-action@v2
-        with:
-          repo_token: ${{ secrets.GITHUB_TOKEN }}
-          file: netclient/build/netclient-freebsd-arm6/netclient
-          tag: ${{ env.NETMAKER_VERSION }}
-          overwrite: true
-          prerelease: true
-          asset_name: netclient-freebsd-arm6
-
-      - name: Upload freebsd-arm7 to Release
-        uses: svenstaro/upload-release-action@v2
-        with:
-          repo_token: ${{ secrets.GITHUB_TOKEN }}
-          file: netclient/build/netclient-freebsd-arm7/netclient
-          tag: ${{ env.NETMAKER_VERSION }}
-          overwrite: true
-          prerelease: true
-          asset_name: netclient-freebsd-arm7
-
-      - name: Upload freebsd-arm64 to Release
-        uses: svenstaro/upload-release-action@v2
-        with:
-          repo_token: ${{ secrets.GITHUB_TOKEN }}
-          file: netclient/build/netclient-freebsd-arm64/netclient
-          tag: ${{ env.NETMAKER_VERSION }}
-          overwrite: true
-          prerelease: true
-          asset_name: netclient-freebsd-arm64
-
-  netclient-darwin:
-    runs-on: macos-latest
-    needs: version
-    steps:
-      - name: Checkout
-        uses: actions/checkout@v3
-      - name: Set Variables
-        run: |
-          TAG=${{needs.version.outputs.tag}}
-          VERSION=${{needs.version.outputs.version}}
-          echo "NETMAKER_VERSION=${TAG}"  >> $GITHUB_ENV
-          echo "PACKAGE_VERSION=${VERSION}" >> $GITHUB_ENV
-      - name: Setup go
-        uses: actions/setup-go@v3
-        with:
-          go-version: 1.19
-      - name: Build
-        run: |
-          cd netclient
-          env GOOS=darwin GOARCH=amd64 go build -tags=gui -ldflags="-X 'main.version=${NETMAKER_VERSION}'" -o build/netclient-darwin/netclient .
-          env CGO_ENABLED=1 GOOS=darwin GOARCH=arm64 go build -tags=gui -ldflags="-X 'main.version=${NETMAKER_VERSION}'" -o build/netclient-darwin-arm64/netclient main.go
-          env GOOS=darwin GOARCH=amd64 go build -ldflags="-X 'main.version=${NETMAKER_VERSION}'" -o build/netclient-darwin-headless/netclient .
-      - name: Upload darwin-amd64 to Release
-        uses: svenstaro/upload-release-action@v2
-        with:
-          repo_token: ${{ secrets.GITHUB_TOKEN }}
-          file: netclient/build/netclient-darwin/netclient
-          tag: ${{ env.NETMAKER_VERSION }}
-          overwrite: true
-          prerelease: true
-          asset_name: netclient-darwin
-
-      - name: Upload darwin-arm64 to Release
-        uses: svenstaro/upload-release-action@v2
-        with:
-          repo_token: ${{ secrets.GITHUB_TOKEN }}
-          file: netclient/build/netclient-darwin-arm64/netclient
-          tag: ${{ env.NETMAKER_VERSION }}
-          overwrite: true
-          prerelease: true
-          asset_name: netclient-darwin-arm64
- 
-      - name: Upload darwin-headless to Release
-        uses: svenstaro/upload-release-action@v2
-        with:
-          repo_token: ${{ secrets.GITHUB_TOKEN }}
-          file: netclient/build/netclient-darwin-headless/netclient
-          tag: ${{ env.NETMAKER_VERSION }}
-          overwrite: true
-          prerelease: true
-          asset_name: netclient-darwin-headless
- 
-  netclient-windows:
-    runs-on: windows-latest
-    needs: version
-    steps:
-      - name: Checkout
-        uses: actions/checkout@v3
-      - name: Set Variables
-        run: |
-          TAG=${{needs.version.outputs.tag}}
-          VERSION=${{needs.version.outputs.version}}
-          echo "NETMAKER_VERSION=${TAG}"  >> $GITHUB_ENV
-          echo "PACKAGE_VERSION=${VERSION}" >> $GITHUB_ENV
-        shell: bash
-      - name: Setup go
-        uses: actions/setup-go@v3
-        with:
-          go-version: 1.19
-      - name: Mysys2 setup
-        uses: msys2/setup-msys2@v2
-        with:
-          install: >-
-            git
-            mingw-w64-x86_64-toolchain
-      - name: Build
-        run: |
-          echo $(go env GOPATH)/bin >> $GITHUB_PATH
-          cd netclient
-          go get -v github.com/josephspurrier/goversioninfo
-          go install -v github.com/josephspurrier/goversioninfo/cmd/goversioninfo
-          go generate
-          go build -tags=gui -ldflags="-X 'main.version=${NETMAKER_VERSION}'" -o build/netclient.exe .
-
-      - name: Upload netclient windows to Release
-        continue-on-error: true
-        uses: svenstaro/upload-release-action@v2
-        with:
-          repo_token: ${{ secrets.GITHUB_TOKEN }}
-          file: netclient/build/netclient.exe
-          tag: ${{ env.NETMAKER_VERSION }}
-          overwrite: true
-          prerelease: true
-          asset_name: netclient.exe
-
-  linux-packages:
-    runs-on: ubuntu-latest
-    needs: [version, netclient-x86, netclient-arm]
-    steps:
-      - name: Repository Dispatch
-        uses: peter-evans/repository-dispatch@v2.1.1
-        with:
-          token: ${{ secrets.PERS_TOKEN_FOR_NETMAKER_DEVOPS}}
-          repository: gravitl/netmaker-devops
-          event-type: build-packages
-          client-payload: '{"VERSION": "${{ env.PACKAGE_VERSION }}"}'
->>>>>>> 735901d9
