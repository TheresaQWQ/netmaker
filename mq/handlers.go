--- conflicted
+++ resolved
@@ -251,17 +251,12 @@
 		oldMetric := oldMetrics.Connectivity[k]
 		currMetric.TotalTime += oldMetric.TotalTime
 		currMetric.Uptime += oldMetric.Uptime // get the total uptime for this connection
-<<<<<<< HEAD
 		if currMetric.Uptime == 0 || currMetric.TotalTime == 0 {
 			currMetric.PercentUp = 0
 		} else {
 			currMetric.PercentUp = 100.0 * (float64(currMetric.Uptime) / float64(currMetric.TotalTime))
 		}
-		totalUpMinutes := currMetric.Uptime * 5
-=======
-		currMetric.PercentUp = 100.0 * (float64(currMetric.Uptime) / float64(currMetric.TotalTime))
 		totalUpMinutes := currMetric.Uptime * ncutils.CheckInInterval
->>>>>>> 514b69b7
 		currMetric.ActualUptime = time.Duration(totalUpMinutes) * time.Minute
 		delete(oldMetrics.Connectivity, k) // remove from old data
 		newMetrics.Connectivity[k] = currMetric
