--- conflicted
+++ resolved
@@ -31,12 +31,49 @@
 	node, err := logic.GetNodeByID(id)
 	if err != nil {
 		logger.Log(3, "mq-ping error getting node: ", err.Error())
-		_, err := database.FetchRecord(database.NODES_TABLE_NAME, id)
-		if err != nil {
-			logger.Log(3, "error reading database", err.Error())
-			return
-		}
-<<<<<<< HEAD
+		node, err := logic.GetNodeByID(id)
+		if err != nil {
+			logger.Log(3, "mq-ping error getting node: ", err.Error())
+			if database.IsEmptyRecord(err) {
+				h := logic.GetHostByNodeID(id) // check if a host is still associated
+				if h != nil {                  // inform host that node should be removed
+					fakeNode := models.Node{}
+					fakeNode.ID, _ = uuid.Parse(id)
+					fakeNode.Action = models.NODE_DELETE
+					fakeNode.PendingDelete = true
+					if err := NodeUpdate(&fakeNode); err != nil {
+						logger.Log(0, "failed to inform host", h.Name, h.ID.String(), "to remove node", id, err.Error())
+					}
+				}
+			}
+			return
+		}
+		decrypted, decryptErr := decryptMsg(&node, msg.Payload())
+		if decryptErr != nil {
+			logger.Log(0, "error decrypting when updating node ", node.ID.String(), decryptErr.Error())
+			return
+		}
+		var checkin models.NodeCheckin
+		if err := json.Unmarshal(decrypted, &checkin); err != nil {
+			logger.Log(1, "error unmarshaling payload ", err.Error())
+			return
+		}
+		host, err := logic.GetHost(node.HostID.String())
+		if err != nil {
+			logger.Log(0, "error retrieving host for node ", node.ID.String(), err.Error())
+			return
+		}
+		node.SetLastCheckIn()
+		host.Version = checkin.Version
+		node.Connected = checkin.Connected
+		host.Interfaces = checkin.Ifaces
+		for i := range host.Interfaces {
+			host.Interfaces[i].AddressString = host.Interfaces[i].Address.String()
+		}
+		if err := logic.UpdateNode(&node, &node); err != nil {
+			logger.Log(0, "error updating node", node.ID.String(), " on checkin", err.Error())
+			return
+		}
 
 		return
 	}
@@ -152,25 +189,6 @@
 					return
 				}
 			}
-=======
-		node, err := logic.GetNodeByID(id)
-		if err != nil {
-			logger.Log(3, "mq-ping error getting node: ", err.Error())
-			if database.IsEmptyRecord(err) {
-				h := logic.GetHostByNodeID(id) // check if a host is still associated
-				if h != nil {                  // inform host that node should be removed
-					fakeNode := models.Node{}
-					fakeNode.ID, _ = uuid.Parse(id)
-					fakeNode.Action = models.NODE_DELETE
-					fakeNode.PendingDelete = true
-					if err := NodeUpdate(&fakeNode); err != nil {
-						logger.Log(0, "failed to inform host", h.Name, h.ID.String(), "to remove node", id, err.Error())
-					}
-				}
-			}
-
-			return
->>>>>>> 38f13edb
 		}
 	case models.UpdateHost:
 		sendPeerUpdate = logic.UpdateHostFromClient(&hostUpdate.Host, currentHost)
