--- conflicted
+++ resolved
@@ -414,221 +414,6 @@
 	json.NewEncoder(w).Encode(response)
 }
 
-<<<<<<< HEAD
-=======
-// swagger:route POST /api/nodes/{network} nodes createNode
-//
-// Create a node on a network.
-//
-//			Schemes: https
-//
-//			Security:
-//	  		oauth
-//
-//			Responses:
-//				200: nodeGetResponse
-func createNode(w http.ResponseWriter, r *http.Request) {
-	w.Header().Set("Content-Type", "application/json")
-
-	var params = mux.Vars(r)
-
-	var errorResponse = models.ErrorResponse{
-		Code: http.StatusInternalServerError, Message: "W1R3: It's not you it's me.",
-	}
-	networkName := params["network"]
-	networkexists, err := logic.NetworkExists(networkName)
-
-	if err != nil {
-		logger.Log(0, r.Header.Get("user"),
-			fmt.Sprintf("failed to fetch network [%s] info: %v", networkName, err))
-		logic.ReturnErrorResponse(w, r, logic.FormatError(err, "internal"))
-		return
-	} else if !networkexists {
-		errorResponse = models.ErrorResponse{
-			Code: http.StatusNotFound, Message: "W1R3: Network does not exist! ",
-		}
-		logger.Log(0, r.Header.Get("user"),
-			fmt.Sprintf("network [%s] does not exist", networkName))
-		logic.ReturnErrorResponse(w, r, errorResponse)
-		return
-	}
-
-	//get data from body of request
-	data := models.JoinData{}
-	err = json.NewDecoder(r.Body).Decode(&data)
-	if err != nil {
-		logger.Log(0, r.Header.Get("user"), "error decoding request body: ", err.Error())
-		logic.ReturnErrorResponse(w, r, logic.FormatError(err, "badrequest"))
-		return
-	}
-
-	if !logic.IsVersionComptatible(data.Host.Version) {
-		err := errors.New("bad netclient version on node create: " + data.Host.Version)
-		logic.ReturnErrorResponse(w, r, logic.FormatError(err, "badrequest"))
-		return
-	}
-
-	data.Node.Network = networkName
-
-	networkSettings, err := logic.GetNetworkSettings(networkName)
-	if err != nil {
-		logger.Log(0, r.Header.Get("user"),
-			fmt.Sprintf("failed to get network [%s] settings: %v", networkName, err))
-		logic.ReturnErrorResponse(w, r, logic.FormatError(err, "internal"))
-		return
-	}
-	data.Node.NetworkSettings(networkSettings)
-	keyName, validKey := logic.IsKeyValid(networkName, data.Key)
-	if !validKey {
-		errorResponse = models.ErrorResponse{
-			Code: http.StatusUnauthorized, Message: "W1R3: Key invalid, or none provided.",
-		}
-		logger.Log(0, r.Header.Get("user"),
-			fmt.Sprintf("failed to create node on network [%s]: %s",
-				data.Node.Network, errorResponse.Message))
-		logic.ReturnErrorResponse(w, r, errorResponse)
-		return
-	}
-	logic.DecrimentKey(networkName, data.Key)
-	user, err := pro.GetNetworkUser(networkName, promodels.NetworkUserID(keyName))
-	if err == nil {
-		if user.ID != "" {
-			logger.Log(1, "associating new node with user", keyName)
-			data.Node.OwnerID = string(user.ID)
-		}
-	}
-
-	key, keyErr := logic.RetrievePublicTrafficKey()
-	if keyErr != nil {
-		logger.Log(0, "error retrieving key: ", keyErr.Error())
-		logic.ReturnErrorResponse(w, r, logic.FormatError(err, "internal"))
-		return
-	}
-	if key == nil {
-		logger.Log(0, "error: server traffic key is nil")
-		logic.ReturnErrorResponse(w, r, logic.FormatError(err, "internal"))
-		return
-	}
-	if data.Host.TrafficKeyPublic == nil {
-		logger.Log(0, "error: node traffic key is nil")
-		logic.ReturnErrorResponse(w, r, logic.FormatError(err, "internal"))
-		return
-	}
-	server := servercfg.GetServerInfo()
-	server.TrafficKey = key
-	data.Node.Server = servercfg.GetServer()
-	if !logic.HostExists(&data.Host) {
-		logic.CheckHostPorts(&data.Host)
-		if servercfg.GetBrokerType() == servercfg.EmqxBrokerType {
-			// create EMQX credentials for host if it doesn't exists
-			if err := mq.CreateEmqxUser(data.Host.ID.String(), data.Host.HostPass, false); err != nil {
-				logger.Log(0, "failed to add host credentials to EMQX: ", data.Host.ID.String(), err.Error())
-				return
-			}
-		}
-	}
-	if err := logic.CreateHost(&data.Host); err != nil {
-		if errors.Is(err, logic.ErrHostExists) {
-			logger.Log(3, "host exists .. no need to create")
-			host, err := logic.GetHost(data.Host.ID.String())
-			if err != nil {
-				logger.Log(0, r.Header.Get("user"), "failed to find host:", err.Error())
-				logic.ReturnErrorResponse(w, r, logic.FormatError(err, "internal"))
-				return
-			}
-			logic.UpdateHostFromClient(&data.Host, host) // update the in memory struct values
-			err = logic.UpsertHost(host)
-			if err != nil {
-				logger.Log(0, r.Header.Get("user"),
-					fmt.Sprintf("failed to update host [ %s ]: %v", host.ID.String(), err))
-				logic.ReturnErrorResponse(w, r, logic.FormatError(err, "internal"))
-				return
-			}
-			data.Host = *host
-		} else {
-			logger.Log(0, "error creating host", err.Error())
-			logic.ReturnErrorResponse(w, r, logic.FormatError(err, "badrequest"))
-			return
-		}
-	}
-	err = logic.AssociateNodeToHost(&data.Node, &data.Host)
-	if err != nil {
-		logger.Log(0, r.Header.Get("user"),
-			fmt.Sprintf("failed to create node on network [%s]: %s",
-				networkName, err))
-		logic.ReturnErrorResponse(w, r, logic.FormatError(err, "internal"))
-		return
-	}
-
-	// check if key belongs to a user
-	// if so add to their netuser data
-	// if it fails remove the node and fail request
-	if user != nil {
-		var updatedUserNode bool
-		user.Nodes = append(user.Nodes, data.Node.ID.String()) // add new node to user
-		if err = pro.UpdateNetworkUser(networkName, user); err == nil {
-			logger.Log(1, "added node", data.Node.ID.String(), data.Host.Name, "to user", string(user.ID))
-			updatedUserNode = true
-		}
-		if !updatedUserNode { // user was found but not updated, so delete node
-			logger.Log(0, "failed to add node to user", keyName)
-			logic.DeleteNode(&data.Node, true)
-			logic.ReturnErrorResponse(w, r, logic.FormatError(err, "internal"))
-			return
-		}
-	}
-	hostPeerUpdate, err := logic.GetPeerUpdateForHost(context.Background(), networkName, &data.Host, nil, nil)
-	if err != nil && !database.IsEmptyRecord(err) {
-		logger.Log(0, r.Header.Get("user"),
-			fmt.Sprintf("error fetching wg peers config for host [ %s ]: %v", data.Host.ID.String(), err))
-		logic.ReturnErrorResponse(w, r, logic.FormatError(err, "internal"))
-		return
-	}
-	data.Host.HostPass = "" // client should not change password after join
-	// concealing hash
-	response := models.NodeJoinResponse{
-		Node:         data.Node,
-		ServerConfig: server,
-		Host:         data.Host,
-		Peers:        hostPeerUpdate.Peers,
-	}
-	logger.Log(1, r.Header.Get("user"), "created new node", data.Host.Name, data.Node.ID.String(), "on network", networkName)
-	w.WriteHeader(http.StatusOK)
-	json.NewEncoder(w).Encode(response)
-
-	go func() {
-		if err := mq.PublishPeerUpdate(); err != nil {
-			logger.Log(1, "failed a peer update after creation of node", data.Host.Name)
-		}
-	}()
-	//runForceServerUpdate(&data.Node, true)
-	go func() {
-		dns := models.DNSUpdate{
-			Action: models.DNSInsert,
-			Name:   data.Host.Name + "." + data.Node.Network,
-		}
-		if data.Node.Address.IP != nil {
-			dns.Address = data.Node.Address.IP.String()
-			//publish new node dns entry to all nodes on network
-			if err := mq.PublishDNSUpdate(data.Node.Network, dns); err != nil {
-				logger.Log(1, "failed to publish dns update on node creation", err.Error())
-			}
-		}
-		if data.Node.Address6.IP != nil {
-			dns.Address = data.Node.Address6.IP.String()
-			//publish new node dns entry to all nodes on network
-			if err := mq.PublishDNSUpdate(data.Node.Network, dns); err != nil {
-				logger.Log(1, "failed to publish dns update on node creation", err.Error())
-			}
-		}
-		//publish add dns records for network to new node
-		if err := mq.PublishAllDNS(&data.Node); err != nil {
-			logger.Log(1, "failed to publish dns update on node creation", err.Error())
-		}
-	}()
-}
-
->>>>>>> a3bc0fd2
 // == EGRESS ==
 
 // swagger:route POST /api/nodes/{network}/{nodeid}/creategateway nodes createEgressGateway
