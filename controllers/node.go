package controller

import (
	"encoding/json"
	"errors"
	"fmt"
	"net/http"
	"strings"

	"github.com/gorilla/mux"
	"github.com/gravitl/netmaker/database"
	"github.com/gravitl/netmaker/logger"
	"github.com/gravitl/netmaker/logic"
	"github.com/gravitl/netmaker/logic/pro"
	"github.com/gravitl/netmaker/models"
	"github.com/gravitl/netmaker/models/promodels"
	"github.com/gravitl/netmaker/mq"
	"github.com/gravitl/netmaker/servercfg"
	"golang.org/x/crypto/bcrypt"
)

func nodeHandlers(r *mux.Router) {

	r.HandleFunc("/api/nodes", authorize(false, false, "user", http.HandlerFunc(getAllNodes))).Methods("GET")
	r.HandleFunc("/api/nodes/{network}", authorize(false, true, "network", http.HandlerFunc(getNetworkNodes))).Methods("GET")
	r.HandleFunc("/api/nodes/{network}/{nodeid}", authorize(true, true, "node", http.HandlerFunc(getNode))).Methods("GET")
	r.HandleFunc("/api/nodes/{network}/{nodeid}", authorize(false, true, "node", http.HandlerFunc(updateNode))).Methods("PUT")
	r.HandleFunc("/api/nodes/{network}/{nodeid}", authorize(true, true, "node", http.HandlerFunc(deleteNode))).Methods("DELETE")
	r.HandleFunc("/api/nodes/{network}/{nodeid}/createrelay", authorize(false, true, "user", http.HandlerFunc(createRelay))).Methods("POST")
	r.HandleFunc("/api/nodes/{network}/{nodeid}/deleterelay", authorize(false, true, "user", http.HandlerFunc(deleteRelay))).Methods("DELETE")
	r.HandleFunc("/api/nodes/{network}/{nodeid}/creategateway", authorize(false, true, "user", http.HandlerFunc(createEgressGateway))).Methods("POST")
	r.HandleFunc("/api/nodes/{network}/{nodeid}/deletegateway", authorize(false, true, "user", http.HandlerFunc(deleteEgressGateway))).Methods("DELETE")
	r.HandleFunc("/api/nodes/{network}/{nodeid}/createingress", logic.SecurityCheck(false, http.HandlerFunc(createIngressGateway))).Methods("POST")
	r.HandleFunc("/api/nodes/{network}/{nodeid}/deleteingress", logic.SecurityCheck(false, http.HandlerFunc(deleteIngressGateway))).Methods("DELETE")
	r.HandleFunc("/api/nodes/{network}/{nodeid}/approve", authorize(false, true, "user", http.HandlerFunc(uncordonNode))).Methods("POST")
	r.HandleFunc("/api/nodes/{network}", nodeauth(checkFreeTierLimits(node_l, http.HandlerFunc(createNode)))).Methods("POST")
	r.HandleFunc("/api/nodes/adm/{network}/authenticate", authenticate).Methods("POST")
}

// swagger:route POST /api/nodes/adm/{network}/authenticate nodes authenticate
//
// Authenticate to make further API calls related to a network.
//
//			Schemes: https
//
//			Security:
//	  		oauth
//
//			Responses:
//				200: successResponse
func authenticate(response http.ResponseWriter, request *http.Request) {

	var authRequest models.AuthParams
	var result models.Node
	var errorResponse = models.ErrorResponse{
		Code: http.StatusInternalServerError, Message: "W1R3: It's not you it's me.",
	}

	decoder := json.NewDecoder(request.Body)
	decoderErr := decoder.Decode(&authRequest)
	defer request.Body.Close()

	if decoderErr != nil {
		errorResponse.Code = http.StatusBadRequest
		errorResponse.Message = decoderErr.Error()
		logger.Log(0, request.Header.Get("user"), "error decoding request body: ",
			decoderErr.Error())
		logic.ReturnErrorResponse(response, request, errorResponse)
		return
	}
	errorResponse.Code = http.StatusBadRequest
	if authRequest.ID == "" {
		errorResponse.Message = "W1R3: ID can't be empty"
		logger.Log(0, request.Header.Get("user"), errorResponse.Message)
		logic.ReturnErrorResponse(response, request, errorResponse)
		return
	} else if authRequest.Password == "" {
		errorResponse.Message = "W1R3: Password can't be empty"
		logger.Log(0, request.Header.Get("user"), errorResponse.Message)
		logic.ReturnErrorResponse(response, request, errorResponse)
		return
	}
	var err error
	result, err = logic.GetNodeByID(authRequest.ID)
	if err != nil {
		result, err = logic.GetDeletedNodeByID(authRequest.ID)
		if err != nil {
			errorResponse.Code = http.StatusBadRequest
			errorResponse.Message = err.Error()
			logger.Log(0, request.Header.Get("user"),
				fmt.Sprintf("failed to get node info [%s]: %v", authRequest.ID, err))
			logic.ReturnErrorResponse(response, request, errorResponse)
			return
		}
	}

	err = bcrypt.CompareHashAndPassword([]byte(result.Password), []byte(authRequest.Password))
	if err != nil {
		errorResponse.Code = http.StatusBadRequest
		errorResponse.Message = err.Error()
		logger.Log(0, request.Header.Get("user"),
			"error validating user password: ", err.Error())
		logic.ReturnErrorResponse(response, request, errorResponse)
		return
	}
	// creates network role,node client (added here to resolve any missing configuration in MQ)
	event := mq.MqDynsecPayload{
		Commands: []mq.MqDynSecCmd{

			{
				Command:  mq.CreateRoleCmd,
				RoleName: result.Network,
				Textname: "Network wide role with Acls for nodes",
				Acls:     mq.FetchNetworkAcls(result.Network),
			},
			{
				Command:  mq.CreateClientCmd,
				Username: result.ID,
				Password: authRequest.Password,
				Textname: result.Name,
				Roles: []mq.MqDynSecRole{
					{
						Rolename: mq.NodeRole,
						Priority: -1,
					},
					{
						Rolename: result.Network,
						Priority: -1,
					},
				},
				Groups: make([]mq.MqDynSecGroup, 0),
			},
		},
	}

	if err := mq.PublishEventToDynSecTopic(event); err != nil {
		logger.Log(0, fmt.Sprintf("failed to send DynSec command [%v]: %v",
			event.Commands, err.Error()))
		errorResponse.Code = http.StatusInternalServerError
		errorResponse.Message = fmt.Sprintf("could not create mq client for node [%s]: %v", result.ID, err)
		return
	}

	tokenString, err := logic.CreateJWT(authRequest.ID, authRequest.MacAddress, result.Network)
	if tokenString == "" {
		errorResponse.Code = http.StatusBadRequest
		errorResponse.Message = "Could not create Token"
		logger.Log(0, request.Header.Get("user"),
			fmt.Sprintf("%s: %v", errorResponse.Message, err))
		logic.ReturnErrorResponse(response, request, errorResponse)
		return
	}

	var successResponse = models.SuccessResponse{
		Code:    http.StatusOK,
		Message: "W1R3: Device " + authRequest.ID + " Authorized",
		Response: models.SuccessfulLoginResponse{
			AuthToken: tokenString,
			ID:        authRequest.ID,
		},
	}
	successJSONResponse, jsonError := json.Marshal(successResponse)

	if jsonError != nil {
		errorResponse.Code = http.StatusBadRequest
		errorResponse.Message = err.Error()
		logger.Log(0, request.Header.Get("user"),
			"error marshalling resp: ", err.Error())
		logic.ReturnErrorResponse(response, request, errorResponse)
		return
	}
	response.WriteHeader(http.StatusOK)
	response.Header().Set("Content-Type", "application/json")
	response.Write(successJSONResponse)

}

// auth middleware for api calls from nodes where node is has not yet joined the server (register, join)
func nodeauth(next http.Handler) http.HandlerFunc {
	return func(w http.ResponseWriter, r *http.Request) {
		bearerToken := r.Header.Get("Authorization")
		var tokenSplit = strings.Split(bearerToken, " ")
		var token = ""
		if len(tokenSplit) < 2 {
			errorResponse := models.ErrorResponse{
				Code: http.StatusUnauthorized, Message: "W1R3: You are unauthorized to access this endpoint.",
			}
			logic.ReturnErrorResponse(w, r, errorResponse)
			return
		} else {
			token = tokenSplit[1]
		}
		found := false
		networks, err := logic.GetNetworks()
		if err != nil {
			logger.Log(0, "no networks", err.Error())
			errorResponse := models.ErrorResponse{
				Code: http.StatusNotFound, Message: "no networks",
			}
			logic.ReturnErrorResponse(w, r, errorResponse)
			return
		}
		for _, network := range networks {
			for _, key := range network.AccessKeys {
				if key.Value == token {
					found = true
					break
				}
			}
		}
		if !found {
			logger.Log(0, "valid access key not found")
			errorResponse := models.ErrorResponse{
				Code: http.StatusUnauthorized, Message: "You are unauthorized to access this endpoint.",
			}
			logic.ReturnErrorResponse(w, r, errorResponse)
			return
		}
		next.ServeHTTP(w, r)
	}
}

// The middleware for most requests to the API
// They all pass  through here first
// This will validate the JWT (or check for master token)
// This will also check against the authNetwork and make sure the node should be accessing that endpoint,
// even if it's technically ok
// This is kind of a poor man's RBAC. There's probably a better/smarter way.
// TODO: Consider better RBAC implementations
func authorize(nodesAllowed, networkCheck bool, authNetwork string, next http.Handler) http.HandlerFunc {
	return func(w http.ResponseWriter, r *http.Request) {
		var errorResponse = models.ErrorResponse{
			Code: http.StatusUnauthorized, Message: logic.Unauthorized_Msg,
		}

		var params = mux.Vars(r)

		networkexists, _ := logic.NetworkExists(params["network"])
		//check that the request is for a valid network
		//if (networkCheck && !networkexists) || err != nil {
		if networkCheck && !networkexists {
			logic.ReturnErrorResponse(w, r, errorResponse)
			return
		} else {
			w.Header().Set("Content-Type", "application/json")

			//get the auth token
			bearerToken := r.Header.Get("Authorization")

			var tokenSplit = strings.Split(bearerToken, " ")

			//I put this in in case the user doesn't put in a token at all (in which case it's empty)
			//There's probably a smarter way of handling this.
			var authToken = "928rt238tghgwe@TY@$Y@#WQAEGB2FC#@HG#@$Hddd"

			if len(tokenSplit) > 1 {
				authToken = tokenSplit[1]
			} else {
				logic.ReturnErrorResponse(w, r, errorResponse)
				return
			}
			//check if node instead of user
			if nodesAllowed {
				// TODO --- should ensure that node is only operating on itself
				if _, _, _, err := logic.VerifyToken(authToken); err == nil {

					// this indicates request is from a node
					// used for failover - if a getNode comes from node, this will trigger a metrics wipe
					next.ServeHTTP(w, r)
					return
				}
			}

			var isAuthorized = false
			var nodeID = ""
			username, networks, isadmin, errN := logic.VerifyUserToken(authToken)
			if errN != nil {
				logic.ReturnErrorResponse(w, r, errorResponse)
				return
			}

			isnetadmin := isadmin
			if errN == nil && isadmin {
				nodeID = "mastermac"
				isAuthorized = true
				r.Header.Set("ismasterkey", "yes")
			}
			if !isadmin && params["network"] != "" {
				if logic.StringSliceContains(networks, params["network"]) && pro.IsUserNetAdmin(params["network"], username) {
					isnetadmin = true
				}
			}
			//The mastermac (login with masterkey from config) can do everything!! May be dangerous.
			if nodeID == "mastermac" {
				isAuthorized = true
				r.Header.Set("ismasterkey", "yes")
				//for everyone else, there's poor man's RBAC. The "cases" are defined in the routes in the handlers
				//So each route defines which access network should be allowed to access it
			} else {
				switch authNetwork {
				case "all":
					isAuthorized = true
				case "nodes":
					isAuthorized = (nodeID != "") || isnetadmin
				case "network":
					if isnetadmin {
						isAuthorized = true
					} else {
						node, err := logic.GetNodeByID(nodeID)
						if err != nil {
							logic.ReturnErrorResponse(w, r, errorResponse)
							return
						}
						isAuthorized = (node.Network == params["network"])
					}
				case "node":
					if isnetadmin {
						isAuthorized = true
					} else {
						isAuthorized = (nodeID == params["netid"])
					}
				case "user":
					isAuthorized = true
				default:
					isAuthorized = false
				}
			}
			if !isAuthorized {
				logic.ReturnErrorResponse(w, r, errorResponse)
				return
			} else {
				//If authorized, this function passes along it's request and output to the appropriate route function.
				if username == "" {
					username = "(user not found)"
				}
				r.Header.Set("user", username)
				next.ServeHTTP(w, r)
			}
		}
	}
}

// swagger:route GET /api/nodes/{network} nodes getNetworkNodes
//
// Gets all nodes associated with network including pending nodes.
//
//			Schemes: https
//
//			Security:
//	  		oauth
//
//			Responses:
//				200: nodeSliceResponse
func getNetworkNodes(w http.ResponseWriter, r *http.Request) {

	w.Header().Set("Content-Type", "application/json")

	var nodes []models.Node
	var params = mux.Vars(r)
	networkName := params["network"]

	nodes, err := logic.GetNetworkNodes(networkName)
	if err != nil {
		logger.Log(0, r.Header.Get("user"),
			fmt.Sprintf("error fetching nodes on network %s: %v", networkName, err))
		logic.ReturnErrorResponse(w, r, logic.FormatError(err, "internal"))
		return
	}

	for _, node := range nodes {
		if len(node.NetworkSettings.AccessKeys) > 0 {
			node.NetworkSettings.AccessKeys = []models.AccessKey{} // not to be sent back to client; client already knows how to join the network
		}
	}

	//Returns all the nodes in JSON format
	logger.Log(2, r.Header.Get("user"), "fetched nodes on network", networkName)
	w.WriteHeader(http.StatusOK)
	json.NewEncoder(w).Encode(nodes)
}

// swagger:route GET /api/nodes nodes getAllNodes
//
// Get all nodes across all networks.
//
//			Schemes: https
//
//			Security:
//	  		oauth
//
//			Responses:
//				200: nodeSliceResponse
//
// Not quite sure if this is necessary. Probably necessary based on front end but may want to review after iteration 1 if it's being used or not
func getAllNodes(w http.ResponseWriter, r *http.Request) {
	w.Header().Set("Content-Type", "application/json")
	user, err := logic.GetUser(r.Header.Get("user"))
	if err != nil && r.Header.Get("ismasterkey") != "yes" {
		logger.Log(0, r.Header.Get("user"),
			"error fetching user info: ", err.Error())
		logic.ReturnErrorResponse(w, r, logic.FormatError(err, "internal"))
		return
	}
	var nodes []models.Node
	if user.IsAdmin || r.Header.Get("ismasterkey") == "yes" {
		nodes, err = logic.GetAllNodes()
		if err != nil {
			logger.Log(0, "error fetching all nodes info: ", err.Error())
			logic.ReturnErrorResponse(w, r, logic.FormatError(err, "internal"))
			return
		}
	} else {
		nodes, err = getUsersNodes(user)
		if err != nil {
			logger.Log(0, r.Header.Get("user"),
				"error fetching nodes: ", err.Error())
			logic.ReturnErrorResponse(w, r, logic.FormatError(err, "internal"))
			return
		}
	}
	//Return all the nodes in JSON format
	logger.Log(3, r.Header.Get("user"), "fetched all nodes they have access to")
	w.WriteHeader(http.StatusOK)
	json.NewEncoder(w).Encode(nodes)
}

func getUsersNodes(user models.User) ([]models.Node, error) {
	var nodes []models.Node
	var err error
	for _, networkName := range user.Networks {
		tmpNodes, err := logic.GetNetworkNodes(networkName)
		if err != nil {
			continue
		}
		nodes = append(nodes, tmpNodes...)
	}
	return nodes, err
}

// swagger:route GET /api/nodes/{network}/{nodeid} nodes getNode
//
// Get an individual node.
//
//			Schemes: https
//
//			Security:
//	  		oauth
//
//			Responses:
//				200: nodeResponse
func getNode(w http.ResponseWriter, r *http.Request) {
	// set header.
	w.Header().Set("Content-Type", "application/json")

	nodeRequest := r.Header.Get("requestfrom") == "node"

	var params = mux.Vars(r)
	nodeid := params["nodeid"]
	node, err := logic.GetNodeByID(nodeid)
	if err != nil {
		logger.Log(0, r.Header.Get("user"),
			fmt.Sprintf("error fetching node [ %s ] info: %v", nodeid, err))
		logic.ReturnErrorResponse(w, r, logic.FormatError(err, "internal"))
		return
	}

	peerUpdate, err := logic.GetPeerUpdate(&node)
	if err != nil && !database.IsEmptyRecord(err) {
		logger.Log(0, r.Header.Get("user"),
			fmt.Sprintf("error fetching wg peers config for node [ %s ]: %v", nodeid, err))
		logic.ReturnErrorResponse(w, r, logic.FormatError(err, "internal"))
		return
	}

	if len(node.NetworkSettings.AccessKeys) > 0 {
		node.NetworkSettings.AccessKeys = []models.AccessKey{} // not to be sent back to client; client already knows how to join the network
	}

	response := models.NodeGet{
		Node:         node,
		Peers:        peerUpdate.Peers,
		ServerConfig: servercfg.GetServerInfo(),
		PeerIDs:      peerUpdate.PeerIDs,
	}
	if node.Proxy {
		proxyPayload, err := logic.GetPeersForProxy(&node, false)
		if err == nil {
			response.ProxyUpdate = proxyPayload
		} else {
			logger.Log(0, "failed to get proxy update: ", err.Error())
		}
	}

	if servercfg.Is_EE && nodeRequest {
		if err = logic.EnterpriseResetAllPeersFailovers(node.ID, node.Network); err != nil {
			logger.Log(1, "failed to reset failover list during node config pull", node.Name, node.Network)
		}
	}

	logger.Log(2, r.Header.Get("user"), "fetched node", params["nodeid"])
	w.WriteHeader(http.StatusOK)
	json.NewEncoder(w).Encode(response)
}

<<<<<<< HEAD
=======
// swagger:route GET /api/nodes/adm/{network}/lastmodified nodes getLastModified
//
// Get the time that a network of nodes was last modified.
//
//			Schemes: https
//
//			Security:
//	  		oauth
//
//			Responses:
//				200: nodeLastModifiedResponse
//
// TODO: This needs to be refactored
// Potential way to do this: On UpdateNode, set a new field for "LastModified"
// If we go with the existing way, we need to at least set network.NodesLastModified on UpdateNode
func getLastModified(w http.ResponseWriter, r *http.Request) {
	// set header.
	w.Header().Set("Content-Type", "application/json")

	var params = mux.Vars(r)
	networkName := params["network"]
	network, err := logic.GetNetwork(networkName)
	if err != nil {
		logger.Log(0, r.Header.Get("user"),
			fmt.Sprintf("error fetching network [%s] info: %v", networkName, err))
		logic.ReturnErrorResponse(w, r, logic.FormatError(err, "internal"))
		return
	}
	logger.Log(2, r.Header.Get("user"), "called last modified")
	w.WriteHeader(http.StatusOK)
	json.NewEncoder(w).Encode(network.NodesLastModified)
}

>>>>>>> 407c6ed2
// swagger:route POST /api/nodes/{network} nodes createNode
//
// Create a node on a network.
//
//			Schemes: https
//
//			Security:
//	  		oauth
//
//			Responses:
//				200: nodeGetResponse
func createNode(w http.ResponseWriter, r *http.Request) {
	w.Header().Set("Content-Type", "application/json")

	var params = mux.Vars(r)

	var errorResponse = models.ErrorResponse{
		Code: http.StatusInternalServerError, Message: "W1R3: It's not you it's me.",
	}
	networkName := params["network"]
	networkexists, err := logic.NetworkExists(networkName)

	if err != nil {
		logger.Log(0, r.Header.Get("user"),
			fmt.Sprintf("failed to fetch network [%s] info: %v", networkName, err))
		logic.ReturnErrorResponse(w, r, logic.FormatError(err, "internal"))
		return
	} else if !networkexists {
		errorResponse = models.ErrorResponse{
			Code: http.StatusNotFound, Message: "W1R3: Network does not exist! ",
		}
		logger.Log(0, r.Header.Get("user"),
			fmt.Sprintf("network [%s] does not exist", networkName))
		logic.ReturnErrorResponse(w, r, errorResponse)
		return
	}

	var node = models.Node{}

	//get node from body of request
	err = json.NewDecoder(r.Body).Decode(&node)
	if err != nil {
		logger.Log(0, r.Header.Get("user"), "error decoding request body: ", err.Error())
		logic.ReturnErrorResponse(w, r, logic.FormatError(err, "badrequest"))
		return
	}

	if !logic.IsVersionComptatible(node.Version) {
		err := errors.New("incomatible netclient version")
		logic.ReturnErrorResponse(w, r, logic.FormatError(err, "badrequest"))
		return
	}

	node.Network = networkName

	network, err := logic.GetNetworkByNode(&node)
	if err != nil {
		logger.Log(0, r.Header.Get("user"),
			fmt.Sprintf("failed to get network [%s] info: %v", node.Network, err))
		logic.ReturnErrorResponse(w, r, logic.FormatError(err, "internal"))
		return
	}
	node.NetworkSettings, err = logic.GetNetworkSettings(node.Network)
	if err != nil {
		logger.Log(0, r.Header.Get("user"),
			fmt.Sprintf("failed to get network [%s] settings: %v", node.Network, err))
		logic.ReturnErrorResponse(w, r, logic.FormatError(err, "internal"))
		return
	}
	keyName, validKey := logic.IsKeyValid(networkName, node.AccessKey)
	if !validKey {
		// Check to see if network will allow manual sign up
		// may want to switch this up with the valid key check and avoid a DB call that way.
		if network.AllowManualSignUp == "yes" {
			node.IsPending = "yes"
		} else {
			errorResponse = models.ErrorResponse{
				Code: http.StatusUnauthorized, Message: "W1R3: Key invalid, or none provided.",
			}
			logger.Log(0, r.Header.Get("user"),
				fmt.Sprintf("failed to create node on network [%s]: %s",
					node.Network, errorResponse.Message))
			logic.ReturnErrorResponse(w, r, errorResponse)
			return
		}
	}
	user, err := pro.GetNetworkUser(networkName, promodels.NetworkUserID(keyName))
	if err == nil {
		if user.ID != "" {
			logger.Log(1, "associating new node with user", keyName)
			node.OwnerID = string(user.ID)
		}
	}

	key, keyErr := logic.RetrievePublicTrafficKey()
	if keyErr != nil {
		logger.Log(0, "error retrieving key: ", keyErr.Error())
		logic.ReturnErrorResponse(w, r, logic.FormatError(err, "internal"))
		return
	}
	if key == nil {
		logger.Log(0, "error: server traffic key is nil")
		logic.ReturnErrorResponse(w, r, logic.FormatError(err, "internal"))
		return
	}
	if node.TrafficKeys.Mine == nil {
		logger.Log(0, "error: node traffic key is nil")
		logic.ReturnErrorResponse(w, r, logic.FormatError(err, "internal"))
		return
	}
	node.TrafficKeys = models.TrafficKeys{
		Mine:   node.TrafficKeys.Mine,
		Server: key,
	}
	// consume password before hashing for mq client creation
	nodePassword := node.Password
	err = logic.CreateNode(&node)
	if err != nil {
		logger.Log(0, r.Header.Get("user"),
			fmt.Sprintf("failed to create node on network [%s]: %s",
				node.Network, err))
		logic.ReturnErrorResponse(w, r, logic.FormatError(err, "internal"))
		return
	}

	// check if key belongs to a user
	// if so add to their netuser data
	// if it fails remove the node and fail request
	if user != nil {
		var updatedUserNode bool
		user.Nodes = append(user.Nodes, node.ID) // add new node to user
		if err = pro.UpdateNetworkUser(networkName, user); err == nil {
			logger.Log(1, "added node", node.ID, node.Name, "to user", string(user.ID))
			updatedUserNode = true
		}
		if !updatedUserNode { // user was found but not updated, so delete node
			logger.Log(0, "failed to add node to user", keyName)
			logic.DeleteNode(&node, true)
			logic.ReturnErrorResponse(w, r, logic.FormatError(err, "internal"))
			return
		}
	}

	peerUpdate, err := logic.GetPeerUpdate(&node)
	if err != nil && !database.IsEmptyRecord(err) {
		logger.Log(0, r.Header.Get("user"),
			fmt.Sprintf("error fetching wg peers config for node [ %s ]: %v", node.ID, err))
		logic.ReturnErrorResponse(w, r, logic.FormatError(err, "internal"))
		return
	}

	// Create client for this host in Mq
	event := mq.MqDynsecPayload{
		Commands: []mq.MqDynSecCmd{
			{ // delete if any client exists already
				Command:  mq.DeleteClientCmd,
				Username: node.HostID,
			},
			{
				Command:  mq.CreateRoleCmd,
				RoleName: node.Network,
				Textname: "Network wide role with Acls for nodes",
				Acls:     mq.FetchNetworkAcls(node.Network),
			},
			{
				Command:  mq.CreateClientCmd,
				Username: node.HostID,
				Password: nodePassword,
				Textname: node.Name,
				Roles: []mq.MqDynSecRole{
					{
						Rolename: mq.NodeRole,
						Priority: -1,
					},
					{
						Rolename: node.Network,
						Priority: -1,
					},
				},
				Groups: make([]mq.MqDynSecGroup, 0),
			},
		},
	}

	if err := mq.PublishEventToDynSecTopic(event); err != nil {
		logger.Log(0, fmt.Sprintf("failed to send DynSec command [%v]: %v",
			event.Commands, err.Error()))
	}

	response := models.NodeGet{
		Node:         node,
		Peers:        peerUpdate.Peers,
		ServerConfig: servercfg.GetServerInfo(),
		PeerIDs:      peerUpdate.PeerIDs,
	}

	logger.Log(1, r.Header.Get("user"), "created new node", node.Name, "on network", node.Network)
	w.WriteHeader(http.StatusOK)
	json.NewEncoder(w).Encode(response)
	runForceServerUpdate(&node, true)
}

// swagger:route POST /api/nodes/{network}/{nodeid}/approve nodes uncordonNode
//
// Takes a node out of pending state.
//
//			Schemes: https
//
//			Security:
//	  		oauth
//
//			Responses:
//				200: nodeResponse
//
// Takes node out of pending state
// TODO: May want to use cordon/uncordon terminology instead of "ispending".
func uncordonNode(w http.ResponseWriter, r *http.Request) {
	var params = mux.Vars(r)
	w.Header().Set("Content-Type", "application/json")
	var nodeid = params["nodeid"]
	node, err := logic.UncordonNode(nodeid)
	if err != nil {
		logger.Log(0, r.Header.Get("user"),
			fmt.Sprintf("failed to uncordon node [%s]: %v", node.Name, err))
		logic.ReturnErrorResponse(w, r, logic.FormatError(err, "internal"))
		return
	}
	logger.Log(1, r.Header.Get("user"), "uncordoned node", node.Name)
	w.WriteHeader(http.StatusOK)
	json.NewEncoder(w).Encode("SUCCESS")

	runUpdates(&node, false)
}

// == EGRESS ==

// swagger:route POST /api/nodes/{network}/{nodeid}/creategateway nodes createEgressGateway
//
// Create an egress gateway.
//
//			Schemes: https
//
//			Security:
//	  		oauth
//
//			Responses:
//				200: nodeResponse
func createEgressGateway(w http.ResponseWriter, r *http.Request) {
	var gateway models.EgressGatewayRequest
	var params = mux.Vars(r)
	w.Header().Set("Content-Type", "application/json")
	err := json.NewDecoder(r.Body).Decode(&gateway)
	if err != nil {
		logger.Log(0, r.Header.Get("user"), "error decoding request body: ", err.Error())
		logic.ReturnErrorResponse(w, r, logic.FormatError(err, "badrequest"))
		return
	}
	gateway.NetID = params["network"]
	gateway.NodeID = params["nodeid"]
	node, err := logic.CreateEgressGateway(gateway)
	if err != nil {
		logger.Log(0, r.Header.Get("user"),
			fmt.Sprintf("failed to create egress gateway on node [%s] on network [%s]: %v",
				gateway.NodeID, gateway.NetID, err))
		logic.ReturnErrorResponse(w, r, logic.FormatError(err, "internal"))
		return
	}

	logger.Log(1, r.Header.Get("user"), "created egress gateway on node", gateway.NodeID, "on network", gateway.NetID)
	w.WriteHeader(http.StatusOK)
	json.NewEncoder(w).Encode(node)

	runUpdates(&node, true)
}

// swagger:route DELETE /api/nodes/{network}/{nodeid}/deletegateway nodes deleteEgressGateway
//
// Delete an egress gateway.
//
//			Schemes: https
//
//			Security:
//	  		oauth
//
//			Responses:
//				200: nodeResponse
func deleteEgressGateway(w http.ResponseWriter, r *http.Request) {
	w.Header().Set("Content-Type", "application/json")
	var params = mux.Vars(r)
	nodeid := params["nodeid"]
	netid := params["network"]
	node, err := logic.DeleteEgressGateway(netid, nodeid)
	if err != nil {
		logger.Log(0, r.Header.Get("user"),
			fmt.Sprintf("failed to delete egress gateway on node [%s] on network [%s]: %v",
				nodeid, netid, err))
		logic.ReturnErrorResponse(w, r, logic.FormatError(err, "internal"))
		return
	}

	logger.Log(1, r.Header.Get("user"), "deleted egress gateway on node", nodeid, "on network", netid)
	w.WriteHeader(http.StatusOK)
	json.NewEncoder(w).Encode(node)

	runUpdates(&node, true)
}

// == INGRESS ==

// swagger:route POST /api/nodes/{network}/{nodeid}/createingress nodes createIngressGateway
//
// Create an ingress gateway.
//
//			Schemes: https
//
//			Security:
//	  		oauth
//
//			Responses:
//				200: nodeResponse
func createIngressGateway(w http.ResponseWriter, r *http.Request) {
	var params = mux.Vars(r)
	w.Header().Set("Content-Type", "application/json")
	nodeid := params["nodeid"]
	netid := params["network"]
	type failoverData struct {
		Failover bool `json:"failover"`
	}
	var failoverReqBody failoverData
	json.NewDecoder(r.Body).Decode(&failoverReqBody)

	node, err := logic.CreateIngressGateway(netid, nodeid, failoverReqBody.Failover)
	if err != nil {
		logger.Log(0, r.Header.Get("user"),
			fmt.Sprintf("failed to create ingress gateway on node [%s] on network [%s]: %v",
				nodeid, netid, err))
		logic.ReturnErrorResponse(w, r, logic.FormatError(err, "internal"))
		return
	}

	if servercfg.Is_EE && failoverReqBody.Failover {
		if err = logic.EnterpriseResetFailoverFunc(node.Network); err != nil {
			logger.Log(1, "failed to reset failover list during failover create", node.Name, node.Network)
		}
	}

	logger.Log(1, r.Header.Get("user"), "created ingress gateway on node", nodeid, "on network", netid)
	w.WriteHeader(http.StatusOK)
	json.NewEncoder(w).Encode(node)

	runUpdates(&node, true)
}

// swagger:route DELETE /api/nodes/{network}/{nodeid}/deleteingress nodes deleteIngressGateway
//
// Delete an ingress gateway.
//
//			Schemes: https
//
//			Security:
//	  		oauth
//
//			Responses:
//				200: nodeResponse
func deleteIngressGateway(w http.ResponseWriter, r *http.Request) {
	w.Header().Set("Content-Type", "application/json")
	var params = mux.Vars(r)
	nodeid := params["nodeid"]
	netid := params["network"]
	node, wasFailover, err := logic.DeleteIngressGateway(netid, nodeid)
	if err != nil {
		logger.Log(0, r.Header.Get("user"),
			fmt.Sprintf("failed to delete ingress gateway on node [%s] on network [%s]: %v",
				nodeid, netid, err))
		logic.ReturnErrorResponse(w, r, logic.FormatError(err, "internal"))
		return
	}

	if servercfg.Is_EE && wasFailover {
		if err = logic.EnterpriseResetFailoverFunc(node.Network); err != nil {
			logger.Log(1, "failed to reset failover list during failover create", node.Name, node.Network)
		}
	}

	logger.Log(1, r.Header.Get("user"), "deleted ingress gateway", nodeid)
	w.WriteHeader(http.StatusOK)
	json.NewEncoder(w).Encode(node)

	runUpdates(&node, true)
}

// swagger:route PUT /api/nodes/{network}/{nodeid} nodes updateNode
//
// Update an individual node.
//
//			Schemes: https
//
//			Security:
//	  		oauth
//
//			Responses:
//				200: nodeResponse
func updateNode(w http.ResponseWriter, r *http.Request) {
	w.Header().Set("Content-Type", "application/json")

	var params = mux.Vars(r)

	var node models.Node
	//start here
	nodeid := params["nodeid"]
	node, err := logic.GetNodeByID(nodeid)
	if err != nil {
		logger.Log(0, r.Header.Get("user"),
			fmt.Sprintf("error fetching node [ %s ] info: %v", nodeid, err))
		logic.ReturnErrorResponse(w, r, logic.FormatError(err, "internal"))
		return
	}

	var newNode models.Node
	// we decode our body request params
	err = json.NewDecoder(r.Body).Decode(&newNode)
	if err != nil {
		logger.Log(0, r.Header.Get("user"), "error decoding request body: ", err.Error())
		logic.ReturnErrorResponse(w, r, logic.FormatError(err, "badrequest"))
		return
	}
	relayupdate := false
	if node.IsRelay == "yes" && len(newNode.RelayAddrs) > 0 {
		if len(newNode.RelayAddrs) != len(node.RelayAddrs) {
			relayupdate = true
		} else {
			for i, addr := range newNode.RelayAddrs {
				if addr != node.RelayAddrs[i] {
					relayupdate = true
				}
			}
		}
	}
	relayedUpdate := false
	if node.IsRelayed == "yes" && (node.Address != newNode.Address || node.Address6 != newNode.Address6) {
		relayedUpdate = true
	}

	if !servercfg.GetRce() {
		newNode.PostDown = node.PostDown
		newNode.PostUp = node.PostUp
	}

	ifaceDelta := logic.IfaceDelta(&node, &newNode)
	// for a hub change also need to update the existing hub
	if newNode.IsHub == "yes" && node.IsHub != "yes" {
		nodeToUpdate, err := logic.UnsetHub(newNode.Network)
		if err != nil {
			logger.Log(2, "failed to unset hubs", err.Error())
		}
		if err := mq.NodeUpdate(nodeToUpdate); err != nil {
			logger.Log(2, "failed to update hub node", nodeToUpdate.Name, err.Error())
		}
		if nodeToUpdate.IsServer == "yes" {
			// set ifacdelta true to force server to update peeers
			if err := logic.ServerUpdate(nodeToUpdate, true); err != nil {
				logger.Log(2, "failed to update server node on hub change", err.Error())
			}

		}
	}

	if ifaceDelta && servercfg.Is_EE {
		if err = logic.EnterpriseResetAllPeersFailovers(node.ID, node.Network); err != nil {
			logger.Log(0, "failed to reset failover lists during node update for node", node.Name, node.Network)
		}
	}

	err = logic.UpdateNode(&node, &newNode)
	if err != nil {
		logger.Log(0, r.Header.Get("user"),
			fmt.Sprintf("failed to update node info [ %s ] info: %v", nodeid, err))
		logic.ReturnErrorResponse(w, r, logic.FormatError(err, "internal"))
		return
	}
	if relayupdate {
		updatenodes := logic.UpdateRelay(node.Network, node.RelayAddrs, newNode.RelayAddrs)
		if len(updatenodes) > 0 {
			for _, relayedNode := range updatenodes {
				runUpdates(&relayedNode, false)
			}
		}
	}
	if relayedUpdate {
		updateRelay(&node, &newNode)
	}
	if servercfg.IsDNSMode() {
		logic.SetDNS()
	}
	logger.Log(1, r.Header.Get("user"), "updated node", node.ID, "on network", node.Network)
	w.WriteHeader(http.StatusOK)
	json.NewEncoder(w).Encode(newNode)

	runUpdates(&newNode, ifaceDelta)
}

// swagger:route DELETE /api/nodes/{network}/{nodeid} nodes deleteNode
//
// Delete an individual node.
//
//			Schemes: https
//
//			Security:
//	  		oauth
//
//			Responses:
//				200: nodeResponse
func deleteNode(w http.ResponseWriter, r *http.Request) {
	// Set header
	w.Header().Set("Content-Type", "application/json")

	// get params
	var params = mux.Vars(r)
	var nodeid = params["nodeid"]
	fromNode := r.Header.Get("requestfrom") == "node"
	node, err := logic.GetNodeByID(nodeid)
	if err != nil {
		logger.Log(0, "error retrieving node to delete", err.Error())
		logic.ReturnErrorResponse(w, r, logic.FormatError(err, "badrequest"))
		return
	}
	if isServer(&node) {
		err := fmt.Errorf("cannot delete server node")
		logger.Log(0, r.Header.Get("user"),
			fmt.Sprintf("failed to delete node [ %s ]: %v", nodeid, err))
		logic.ReturnErrorResponse(w, r, logic.FormatError(err, "badrequest"))
		return
	}
	if r.Header.Get("ismaster") != "yes" {
		username := r.Header.Get("user")
		if username != "" && !doesUserOwnNode(username, params["network"], nodeid) {
			logic.ReturnErrorResponse(w, r, logic.FormatError(fmt.Errorf("user not permitted"), "badrequest"))
			return
		}
	}
	if err := logic.DeleteNode(&node, fromNode); err != nil {
		logic.ReturnErrorResponse(w, r, logic.FormatError(fmt.Errorf("failed to delete node"), "internal"))
		return
	}
	if fromNode {
		//check if server should be removed from mq
		found := false
		// err is irrelevent
		nodes, _ := logic.GetAllNodes()
		for _, nodetocheck := range nodes {
			if nodetocheck.HostID == node.HostID {
				found = true
				break
			}
		}
		if !found {
			// deletes node related role and client
			event := mq.MqDynsecPayload{
				Commands: []mq.MqDynSecCmd{
					{
						Command:  mq.DeleteClientCmd,
						Username: node.HostID,
					},
				},
			}
			if err := mq.PublishEventToDynSecTopic(event); err != nil {
				logger.Log(0, fmt.Sprintf("failed to send DynSec command [%v]: %v",
					event.Commands, err.Error()))
			}
		}
	}
	logic.ReturnSuccessResponse(w, r, nodeid+" deleted.")
	logger.Log(1, r.Header.Get("user"), "Deleted node", nodeid, "from network", params["network"])
	runUpdates(&node, false)
	runForceServerUpdate(&node, false)
}

func runUpdates(node *models.Node, ifaceDelta bool) {
	go func() { // don't block http response
		// publish node update if not server
		if err := mq.NodeUpdate(node); err != nil {
			logger.Log(1, "error publishing node update to node", node.Name, node.ID, err.Error())
		}

		if err := runServerUpdate(node, ifaceDelta); err != nil {
			logger.Log(1, "error running server update", err.Error())
		}

	}()
}

// updates local peers for a server on a given node's network
func runServerUpdate(node *models.Node, ifaceDelta bool) error {
	if servercfg.IsClientMode() != "on" || !isServer(node) {
		return nil
	}

	currentServerNode, err := logic.GetNetworkServerLocal(node.Network)
	if err != nil {
		return err
	}

	if ifaceDelta && logic.IsLeader(&currentServerNode) {
		if err := mq.PublishPeerUpdate(&currentServerNode, false); err != nil {
			logger.Log(1, "failed to publish peer update "+err.Error())
		}
	}

	if err := logic.ServerUpdate(&currentServerNode, ifaceDelta); err != nil {
		logger.Log(1, "server node:", currentServerNode.ID, "failed update")
		return err
	}
	return nil
}

func runForceServerUpdate(node *models.Node, publishPeerUpdateToNode bool) {
	go func() {
		if err := mq.PublishPeerUpdate(node, publishPeerUpdateToNode); err != nil {
			logger.Log(1, "failed a peer update after creation of node", node.Name)
		}

		var currentServerNode, getErr = logic.GetNetworkServerLeader(node.Network)
		if getErr == nil {
			if err := logic.ServerUpdate(&currentServerNode, false); err != nil {
				logger.Log(1, "server node:", currentServerNode.ID, "failed update")
			}
		}
	}()
}

func isServer(node *models.Node) bool {
	return node.IsServer == "yes"
}

func updateRelay(oldnode, newnode *models.Node) {
	relay := logic.FindRelay(oldnode)
	newrelay := relay
	//check if node's address has been updated and if so, update the relayAddrs of the relay node with the updated address of the relayed node
	if oldnode.Address != newnode.Address {
		for i, ip := range newrelay.RelayAddrs {
			if ip == oldnode.Address {
				newrelay.RelayAddrs = append(newrelay.RelayAddrs[:i], relay.RelayAddrs[i+1:]...)
				newrelay.RelayAddrs = append(newrelay.RelayAddrs, newnode.Address)
			}
		}
	}
	//check if node's address(v6) has been updated and if so, update the relayAddrs of the relay node with the updated address(v6) of the relayed node
	if oldnode.Address6 != newnode.Address6 {
		for i, ip := range newrelay.RelayAddrs {
			if ip == oldnode.Address {
				newrelay.RelayAddrs = append(newrelay.RelayAddrs[:i], newrelay.RelayAddrs[i+1:]...)
				newrelay.RelayAddrs = append(newrelay.RelayAddrs, newnode.Address6)
			}
		}
	}
	logic.UpdateNode(relay, newrelay)
}

func doesUserOwnNode(username, network, nodeID string) bool {
	u, err := logic.GetUser(username)
	if err != nil {
		return false
	}
	if u.IsAdmin {
		return true
	}

	netUser, err := pro.GetNetworkUser(network, promodels.NetworkUserID(u.UserName))
	if err != nil {
		return false
	}

	if netUser.AccessLevel == pro.NET_ADMIN {
		return true
	}

	return logic.StringSliceContains(netUser.Nodes, nodeID)
}<|MERGE_RESOLUTION|>--- conflicted
+++ resolved
@@ -502,42 +502,6 @@
 	json.NewEncoder(w).Encode(response)
 }
 
-<<<<<<< HEAD
-=======
-// swagger:route GET /api/nodes/adm/{network}/lastmodified nodes getLastModified
-//
-// Get the time that a network of nodes was last modified.
-//
-//			Schemes: https
-//
-//			Security:
-//	  		oauth
-//
-//			Responses:
-//				200: nodeLastModifiedResponse
-//
-// TODO: This needs to be refactored
-// Potential way to do this: On UpdateNode, set a new field for "LastModified"
-// If we go with the existing way, we need to at least set network.NodesLastModified on UpdateNode
-func getLastModified(w http.ResponseWriter, r *http.Request) {
-	// set header.
-	w.Header().Set("Content-Type", "application/json")
-
-	var params = mux.Vars(r)
-	networkName := params["network"]
-	network, err := logic.GetNetwork(networkName)
-	if err != nil {
-		logger.Log(0, r.Header.Get("user"),
-			fmt.Sprintf("error fetching network [%s] info: %v", networkName, err))
-		logic.ReturnErrorResponse(w, r, logic.FormatError(err, "internal"))
-		return
-	}
-	logger.Log(2, r.Header.Get("user"), "called last modified")
-	w.WriteHeader(http.StatusOK)
-	json.NewEncoder(w).Encode(network.NodesLastModified)
-}
-
->>>>>>> 407c6ed2
 // swagger:route POST /api/nodes/{network} nodes createNode
 //
 // Create a node on a network.
