--- conflicted
+++ resolved
@@ -102,15 +102,9 @@
 	json.NewEncoder(w).Encode(network)
 }
 
-<<<<<<< HEAD
-// swagger:route PUT /api/networks/{networkname} networks updateNetwork
-//
-// Update a network.
-=======
 // swagger:route POST /api/networks/{networkname}/keyupdate networks keyUpdate
 //
 // Update keys for a network.
->>>>>>> 3d82df3b
 //
 //			Schemes: https
 //
@@ -119,92 +113,6 @@
 //
 //			Responses:
 //				200: networkBodyResponse
-<<<<<<< HEAD
-func updateNetwork(w http.ResponseWriter, r *http.Request) {
-	w.Header().Set("Content-Type", "application/json")
-	var params = mux.Vars(r)
-	var network models.Network
-	netname := params["networkname"]
-
-	network, err := logic.GetParentNetwork(netname)
-	if err != nil {
-		logger.Log(0, r.Header.Get("user"), "failed to get network info: ",
-			err.Error())
-		logic.ReturnErrorResponse(w, r, logic.FormatError(err, "internal"))
-		return
-	}
-	var newNetwork models.Network
-	err = json.NewDecoder(r.Body).Decode(&newNetwork)
-	if err != nil {
-		logger.Log(0, r.Header.Get("user"), "error decoding request body: ",
-			err.Error())
-		logic.ReturnErrorResponse(w, r, logic.FormatError(err, "badrequest"))
-		return
-	}
-	rangeupdate4, rangeupdate6, holepunchupdate, groupsDelta, userDelta, err := logic.UpdateNetwork(&network, &newNetwork)
-	if err != nil {
-		logger.Log(0, r.Header.Get("user"), "failed to update network: ",
-			err.Error())
-		logic.ReturnErrorResponse(w, r, logic.FormatError(err, "badrequest"))
-		return
-	}
-
-	if len(groupsDelta) > 0 {
-		for _, g := range groupsDelta {
-			users, err := logic.GetGroupUsers(g)
-			if err == nil {
-				for _, user := range users {
-					logic.AdjustNetworkUserPermissions(&user, &newNetwork)
-				}
-			}
-		}
-	}
-	if len(userDelta) > 0 {
-		for _, uname := range userDelta {
-			user, err := logic.GetReturnUser(uname)
-			if err == nil {
-				logic.AdjustNetworkUserPermissions(&user, &newNetwork)
-			}
-		}
-	}
-	if rangeupdate4 {
-		err = logic.UpdateNetworkNodeAddresses(network.NetID)
-		if err != nil {
-			logger.Log(0, r.Header.Get("user"),
-				fmt.Sprintf("failed to update network [%s] ipv4 addresses: %v",
-					network.NetID, err.Error()))
-			logic.ReturnErrorResponse(w, r, logic.FormatError(err, "internal"))
-			return
-		}
-	}
-	if rangeupdate6 {
-		err = logic.UpdateNetworkNodeAddresses6(network.NetID)
-		if err != nil {
-			logger.Log(0, r.Header.Get("user"),
-				fmt.Sprintf("failed to update network [%s] ipv6 addresses: %v",
-					network.NetID, err.Error()))
-			logic.ReturnErrorResponse(w, r, logic.FormatError(err, "internal"))
-			return
-		}
-	}
-	if rangeupdate4 || rangeupdate6 || holepunchupdate {
-		nodes, err := logic.GetNetworkNodes(network.NetID)
-		if err != nil {
-			logger.Log(0, r.Header.Get("user"),
-				fmt.Sprintf("failed to get network [%s] nodes: %v",
-					network.NetID, err.Error()))
-			logic.ReturnErrorResponse(w, r, logic.FormatError(err, "internal"))
-			return
-		}
-		for _, node := range nodes {
-			runUpdates(&node, true)
-		}
-	}
-
-	logger.Log(1, r.Header.Get("user"), "updated network", netname)
-	w.WriteHeader(http.StatusOK)
-	json.NewEncoder(w).Encode(newNetwork)
-=======
 func keyUpdate(w http.ResponseWriter, r *http.Request) {
 	w.Header().Set("Content-Type", "application/json")
 	var params = mux.Vars(r)
@@ -230,7 +138,6 @@
 			logger.Log(1, "failed to send update to node during a network wide key update", node.ID.String(), err.Error())
 		}
 	}
->>>>>>> 3d82df3b
 }
 
 // swagger:route PUT /api/networks/{networkname}/acls networks updateNetworkACL
