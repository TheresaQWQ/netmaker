--- conflicted
+++ resolved
@@ -251,11 +251,7 @@
 	var params = mux.Vars(r)
 	networkName := params["network"]
 	nodeid := params["nodeid"]
-<<<<<<< HEAD
-	clientid := params["clientid"]
-=======
 	
->>>>>>> bcddc3f3
 	ingressExists := checkIngressExists(nodeid)
 	if !ingressExists {
 		err := errors.New("ingress does not exist")
@@ -266,11 +262,6 @@
 	}
 
 	var extclient models.ExtClient
-<<<<<<< HEAD
-	if clientid != "" {// if clientid is passed from api call, create new extclient with custom clientid instead to generate a random one
-		extclient.ClientID = clientid
-	}
-=======
 	var CustomExtClient models.CustomExtClient
 	
 	err := json.NewDecoder(r.body).Decode(&CustomExtClient);
@@ -281,7 +272,6 @@
 		extclient.ClientID = CustomExtClient.ClientID
 	}
 	
->>>>>>> bcddc3f3
 	extclient.Network = networkName
 	extclient.IngressGatewayID = nodeid
 	node, err := logic.GetNodeByID(nodeid)
