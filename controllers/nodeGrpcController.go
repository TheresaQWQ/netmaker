--- conflicted
+++ resolved
@@ -3,18 +3,11 @@
 import (
 	"context"
 	"fmt"
-<<<<<<< HEAD
-	"strconv"
 
 	"github.com/gravitl/netmaker/functions"
 	nodepb "github.com/gravitl/netmaker/grpc"
 	"github.com/gravitl/netmaker/models"
-=======
-	nodepb "github.com/gravitl/netmaker/grpc"
-	"github.com/gravitl/netmaker/models"
-	"github.com/gravitl/netmaker/functions"
 	"github.com/gravitl/netmaker/servercfg"
->>>>>>> 2c227c8f
 	"go.mongodb.org/mongo-driver/mongo"
 	"google.golang.org/grpc/codes"
 	"google.golang.org/grpc/status"
@@ -44,22 +37,20 @@
 	*/
 	// Cast to ReadNodeRes type
 	dualvar := false
-        if network.IsDualStack != nil {
-                dualvar = *network.IsDualStack
-        }
+	if network.IsDualStack != nil {
+		dualvar = *network.IsDualStack
+	}
 	localvar := false
-        if network.IsLocal != nil {
-                localvar = *network.IsLocal
-        }
-
-
+	if network.IsLocal != nil {
+		localvar = *network.IsLocal
+	}
 
 	response := &nodepb.ReadNodeRes{
 		Node: &nodepb.Node{
-<<<<<<< HEAD
 			Macaddress:      node.MacAddress,
 			Name:            node.Name,
 			Address:         node.Address,
+			Address6:        node.Address6,
 			Endpoint:        node.Endpoint,
 			Password:        node.Password,
 			Nodenetwork:     node.Network,
@@ -68,35 +59,14 @@
 			Postdown:        node.PostDown,
 			Postup:          node.PostUp,
 			Checkininterval: node.CheckInInterval,
+			Dnsoff:          !servercfg.IsDNSMode(),
 			Ispending:       node.IsPending,
 			Publickey:       node.PublicKey,
 			Listenport:      node.ListenPort,
 			Keepalive:       node.PersistentKeepalive,
-			Islocal:         *network.IsLocal,
+			Islocal:         localvar,
+			Isdualstack:     dualvar,
 			Localrange:      network.LocalRange,
-=======
-			Macaddress: node.MacAddress,
-			Name:    node.Name,
-			Address:  node.Address,
-			Address6:  node.Address6,
-			Endpoint:  node.Endpoint,
-			Password:  node.Password,
-			Nodenetwork:  node.Network,
-			Interface:  node.Interface,
-			Localaddress:  node.LocalAddress,
-			Postdown:  node.PostDown,
-			Postup:  node.PostUp,
-			Checkininterval:  node.CheckInInterval,
-			Dnsoff:  !servercfg.IsDNSMode(),
-			Ispending:  node.IsPending,
-			Publickey:  node.PublicKey,
-			Listenport:  node.ListenPort,
-			Keepalive:  node.PersistentKeepalive,
-                        Islocal:  localvar,
-                        Isdualstack:  dualvar,
-                        Localrange:  network.LocalRange,
-
->>>>>>> 2c227c8f
 		},
 	}
 	return response, nil
@@ -109,11 +79,11 @@
 	// Now we have to convert this into a NodeItem type to convert into BSON
 	node := models.Node{
 		// ID:       primitive.NilObjectID,
-<<<<<<< HEAD
 		MacAddress:          data.GetMacaddress(),
 		LocalAddress:        data.GetLocaladdress(),
 		Name:                data.GetName(),
 		Address:             data.GetAddress(),
+		Address6:            data.GetAddress6(),
 		AccessKey:           data.GetAccesskey(),
 		Endpoint:            data.GetEndpoint(),
 		PersistentKeepalive: data.GetKeepalive(),
@@ -123,22 +93,6 @@
 		IsPending:           data.GetIspending(),
 		PublicKey:           data.GetPublickey(),
 		ListenPort:          data.GetListenport(),
-=======
-                        MacAddress: data.GetMacaddress(),
-                        LocalAddress: data.GetLocaladdress(),
-                        Name:    data.GetName(),
-                        Address:  data.GetAddress(),
-                        Address6:  data.GetAddress6(),
-                        AccessKey:  data.GetAccesskey(),
-                        Endpoint:  data.GetEndpoint(),
-                        PersistentKeepalive:  data.GetKeepalive(),
-                        Password:  data.GetPassword(),
-                        Interface:  data.GetInterface(),
-                        Network:  data.GetNodenetwork(),
-                        IsPending:  data.GetIspending(),
-                        PublicKey:  data.GetPublickey(),
-                        ListenPort:  data.GetListenport(),
->>>>>>> 2c227c8f
 	}
 
 	err := ValidateNodeCreate(node.Network, node)
@@ -180,52 +134,35 @@
 			fmt.Sprintf("Internal error: %v", err),
 		)
 	}
-        dualvar := false
-        if network.IsDualStack != nil {
-                dualvar = *network.IsDualStack
-        }
-        localvar := false
-        if network.IsLocal != nil {
-                localvar = *network.IsLocal
-        }
+	dualvar := false
+	if network.IsDualStack != nil {
+		dualvar = *network.IsDualStack
+	}
+	localvar := false
+	if network.IsLocal != nil {
+		localvar = *network.IsLocal
+	}
 
 	// return the node in a CreateNodeRes type
 	response := &nodepb.CreateNodeRes{
 		Node: &nodepb.Node{
-<<<<<<< HEAD
 			Macaddress:   node.MacAddress,
 			Localaddress: node.LocalAddress,
 			Name:         node.Name,
 			Address:      node.Address,
+			Address6:     node.Address6,
 			Endpoint:     node.Endpoint,
 			Password:     node.Password,
 			Interface:    node.Interface,
 			Nodenetwork:  node.Network,
+			Dnsoff:       !servercfg.IsDNSMode(),
 			Ispending:    node.IsPending,
 			Publickey:    node.PublicKey,
 			Listenport:   node.ListenPort,
 			Keepalive:    node.PersistentKeepalive,
-			Islocal:      *network.IsLocal,
+			Islocal:      localvar,
+			Isdualstack:  dualvar,
 			Localrange:   network.LocalRange,
-=======
-                        Macaddress: node.MacAddress,
-                        Localaddress: node.LocalAddress,
-                        Name:    node.Name,
-                        Address:  node.Address,
-                        Address6:  node.Address6,
-                        Endpoint:  node.Endpoint,
-                        Password:  node.Password,
-                        Interface:  node.Interface,
-                        Nodenetwork:  node.Network,
-			Dnsoff:  !servercfg.IsDNSMode(),
-                        Ispending:  node.IsPending,
-                        Publickey:  node.PublicKey,
-                        Listenport:  node.ListenPort,
-                        Keepalive:  node.PersistentKeepalive,
-                        Islocal:  localvar,
-                        Isdualstack:  dualvar,
-                        Localrange:  network.LocalRange,
->>>>>>> 2c227c8f
 		},
 	}
 	err = SetNetworkNodesLastModified(node.Network)
@@ -242,11 +179,11 @@
 	data := req.GetNode()
 	//postchanges := req.GetPostchanges()
 	// Now we have to convert this into a NodeItem type to convert into BSON
-<<<<<<< HEAD
 	node := models.Node{
 		// ID:       primitive.NilObjectID,
 		MacAddress:          data.GetMacaddress(),
 		Address:             data.GetAddress(),
+		Address6:            data.GetAddress6(),
 		Endpoint:            data.GetEndpoint(),
 		Network:             data.GetNodenetwork(),
 		Password:            data.GetPassword(),
@@ -255,21 +192,6 @@
 		PersistentKeepalive: data.GetKeepalive(),
 		PublicKey:           data.GetPublickey(),
 	}
-=======
-        node := models.Node{
-                // ID:       primitive.NilObjectID,
-                        MacAddress: data.GetMacaddress(),
-                        Address:  data.GetAddress(),
-                        Address6:  data.GetAddress6(),
-                        Endpoint:  data.GetEndpoint(),
-                        Network:  data.GetNodenetwork(),
-                        Password:  data.GetPassword(),
-                        LocalAddress:  data.GetLocaladdress(),
-                        ListenPort:  data.GetListenport(),
-                        PersistentKeepalive:  data.GetKeepalive(),
-                        PublicKey:  data.GetPublickey(),
-        }
->>>>>>> 2c227c8f
 
 	checkinresponse, err := NodeCheckIn(node, node.Network)
 
@@ -299,14 +221,14 @@
 
 func (s *NodeServiceServer) UpdateNode(ctx context.Context, req *nodepb.UpdateNodeReq) (*nodepb.UpdateNodeRes, error) {
 	// Get the node data from the request
-<<<<<<< HEAD
 	data := req.GetNode()
 	// Now we have to convert this into a NodeItem type to convert into BSON
-	nodechange := models.NodeUpdate{
+	nodechange := models.Node{
 		// ID:       primitive.NilObjectID,
 		MacAddress:          data.GetMacaddress(),
 		Name:                data.GetName(),
 		Address:             data.GetAddress(),
+		Address6:            data.GetAddress6(),
 		LocalAddress:        data.GetLocaladdress(),
 		Endpoint:            data.GetEndpoint(),
 		Password:            data.GetPassword(),
@@ -319,29 +241,6 @@
 		PublicKey:           data.GetPublickey(),
 		ListenPort:          data.GetListenport(),
 	}
-=======
-        data := req.GetNode()
-        // Now we have to convert this into a NodeItem type to convert into BSON
-        nodechange := models.Node{
-                // ID:       primitive.NilObjectID,
-                        MacAddress: data.GetMacaddress(),
-                        Name:    data.GetName(),
-                        Address:  data.GetAddress(),
-                        Address6:  data.GetAddress6(),
-                        LocalAddress:  data.GetLocaladdress(),
-                        Endpoint:  data.GetEndpoint(),
-                        Password:  data.GetPassword(),
-                        PersistentKeepalive:  data.GetKeepalive(),
-                        Network:  data.GetNodenetwork(),
-                        Interface:  data.GetInterface(),
-                        PostDown:  data.GetPostdown(),
-                        PostUp:  data.GetPostup(),
-                        IsPending:  data.GetIspending(),
-                        PublicKey:  data.GetPublickey(),
-                        ListenPort:  data.GetListenport(),
-        }
-
->>>>>>> 2c227c8f
 
 	// Convert the Id string to a MongoDB ObjectId
 	macaddress := nodechange.MacAddress
@@ -369,22 +268,22 @@
 			fmt.Sprintf("Could not find node with supplied Mac Address: %v", err),
 		)
 	}
-        dualvar := false
-        if network.IsDualStack != nil {
-                dualvar = *network.IsDualStack
-        }
-        localvar := false
-        if network.IsLocal != nil {
-                localvar = *network.IsLocal
-        }
+	dualvar := false
+	if network.IsDualStack != nil {
+		dualvar = *network.IsDualStack
+	}
+	localvar := false
+	if network.IsLocal != nil {
+		localvar = *network.IsLocal
+	}
 
 	return &nodepb.UpdateNodeRes{
 		Node: &nodepb.Node{
-<<<<<<< HEAD
 			Macaddress:   newnode.MacAddress,
 			Localaddress: newnode.LocalAddress,
 			Name:         newnode.Name,
 			Address:      newnode.Address,
+			Address6:     newnode.Address6,
 			Endpoint:     newnode.Endpoint,
 			Password:     newnode.Password,
 			Interface:    newnode.Interface,
@@ -393,32 +292,12 @@
 			Nodenetwork:  newnode.Network,
 			Ispending:    newnode.IsPending,
 			Publickey:    newnode.PublicKey,
+			Dnsoff:       !servercfg.IsDNSMode(),
 			Listenport:   newnode.ListenPort,
 			Keepalive:    newnode.PersistentKeepalive,
-			Islocal:      *network.IsLocal,
+			Islocal:      localvar,
+			Isdualstack:  dualvar,
 			Localrange:   network.LocalRange,
-=======
-                        Macaddress: newnode.MacAddress,
-                        Localaddress: newnode.LocalAddress,
-                        Name:    newnode.Name,
-                        Address:  newnode.Address,
-                        Address6:  newnode.Address6,
-                        Endpoint:  newnode.Endpoint,
-                        Password:  newnode.Password,
-                        Interface:  newnode.Interface,
-                        Postdown:  newnode.PostDown,
-                        Postup:  newnode.PostUp,
-                        Nodenetwork:  newnode.Network,
-                        Ispending:  newnode.IsPending,
-                        Publickey:  newnode.PublicKey,
-			Dnsoff:  !servercfg.IsDNSMode(),
-                        Listenport:  newnode.ListenPort,
-                        Keepalive:  newnode.PersistentKeepalive,
-                        Islocal:  localvar,
-                        Isdualstack: dualvar,
-                        Localrange:  network.LocalRange,
-
->>>>>>> 2c227c8f
 		},
 	}, nil
 }
@@ -465,8 +344,8 @@
 		// If no error is found send node over stream
 		stream.Send(&nodepb.GetPeersRes{
 			Peers: &nodepb.PeersResponse{
-<<<<<<< HEAD
 				Address:      peers[i].Address,
+				Address6:     peers[i].Address6,
 				Endpoint:     peers[i].Endpoint,
 				Gatewayrange: peers[i].GatewayRange,
 				Isgateway:    peers[i].IsGateway,
@@ -474,17 +353,6 @@
 				Keepalive:    peers[i].KeepAlive,
 				Listenport:   peers[i].ListenPort,
 				Localaddress: peers[i].LocalAddress,
-=======
-                            Address:  peers[i].Address,
-                            Address6:  peers[i].Address6,
-                            Endpoint:  peers[i].Endpoint,
-                            Gatewayrange:  peers[i].GatewayRange,
-                            Isgateway:  peers[i].IsGateway,
-                            Publickey:  peers[i].PublicKey,
-                            Keepalive:  peers[i].KeepAlive,
-                            Listenport:  peers[i].ListenPort,
-                            Localaddress:  peers[i].LocalAddress,
->>>>>>> 2c227c8f
 			},
 		})
 	}
