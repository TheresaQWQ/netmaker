--- conflicted
+++ resolved
@@ -50,7 +50,6 @@
 	}
 }
 
-<<<<<<< HEAD
 // swagger:route DELETE /api/server/removenetwork/{network} server removeNetwork
 //
 // Remove a network from the server.
@@ -82,9 +81,6 @@
 }
 
 // swagger:route GET /api/server/getserverinfo server getServerInfo
-=======
-// swagger:route GET /api/server/getserverinfo nodes getServerInfo
->>>>>>> 471af2f7
 //
 // Get the server configuration.
 //
