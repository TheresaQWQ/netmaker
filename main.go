--- conflicted
+++ resolved
@@ -154,16 +154,12 @@
 	brokerHost, _ := servercfg.GetMessageQueueEndpoint()
 	logger.Log(0, "connecting to mq broker at", brokerHost)
 	mq.SetupMQTT()
-<<<<<<< HEAD
-	defer mq.CloseClient()
-=======
 	if mq.IsConnected() {
 		logger.Log(0, "connected to MQ Broker")
 	} else {
 		logger.FatalLog("error connecting to MQ Broker")
 	}
-	ctx, cancel := context.WithCancel(context.Background())
->>>>>>> 26df6f40
+	defer mq.CloseClient()
 	go mq.Keepalive(ctx)
 	go func() {
 		peerUpdate := make(chan *models.Node)
