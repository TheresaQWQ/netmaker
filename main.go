--- conflicted
+++ resolved
@@ -61,16 +61,6 @@
 	}
 
 	if servercfg.IsGRPCWireGuard() {
-<<<<<<< HEAD
-		err = serverctl.InitServerWireGuard()
-	        if err != nil {
-	                log.Fatal(err)
-	        }
-		err = serverctl.ReconfigureServerWireGuard()
-	        if err != nil {
-	                log.Fatal(err)
-	        }
-=======
 		exists, err := functions.ServerIntClientExists()
 		if err == nil {
 			if !exists {
@@ -84,7 +74,6 @@
 	        if err != nil {
 	                log.Fatal(err)
 		}
->>>>>>> 6c13f060
 	}
 	//NOTE: Removed Check and Logic for DNS Mode
 	//Reasoning. DNS Logic is very small on server. Can run with little/no impact. Just sets a tiny config file.
