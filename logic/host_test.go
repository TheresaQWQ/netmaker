--- conflicted
+++ resolved
@@ -24,11 +24,9 @@
 			//do nothing
 		}
 	}()
-<<<<<<< HEAD
+
 	os.Exit(m.Run())
 }
-=======
->>>>>>> d19f292e
 
 	h := models.Host{
 		ID:              uuid.New(),
