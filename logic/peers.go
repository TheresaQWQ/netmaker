--- conflicted
+++ resolved
@@ -922,20 +922,6 @@
 func getNodeAllowedIPs(peer, node *models.Node) []net.IPNet {
 	var allowedips = []net.IPNet{}
 	if peer.Address.IP != nil {
-<<<<<<< HEAD
-		allowedips = append(allowedips,
-			net.IPNet{
-				IP:   peer.Address.IP,
-				Mask: net.CIDRMask(32, 32),
-			})
-	}
-	if peer.Address6.IP != nil {
-		allowedips = append(allowedips,
-			net.IPNet{
-				IP:   peer.Address6.IP,
-				Mask: net.CIDRMask(128, 128),
-			})
-=======
 		allowed := net.IPNet{
 			IP:   peer.Address.IP,
 			Mask: net.CIDRMask(32, 32),
@@ -948,7 +934,6 @@
 			Mask: net.CIDRMask(128, 128),
 		}
 		allowedips = append(allowedips, allowed)
->>>>>>> 152c0fa4
 	}
 	// handle egress gateway peers
 	if peer.IsEgressGateway {
