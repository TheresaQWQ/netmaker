package daemon

import (
	"fmt"
	"log"
	"os"

	"github.com/gravitl/netmaker/netclient/ncutils"
)

const MAC_SERVICE_NAME = "com.gravitl.netclient"

// SetupMacDaemon - Creates a daemon service from the netclient under LaunchAgents for MacOS
func SetupMacDaemon(interval string) error {

<<<<<<< HEAD
	if !ncutils.FileExists("/etc/netclient/netclient") {
		binarypath, err := os.Executable()
		if err != nil {
			return err
		}
		ncutils.PrintLog("installing binary from "+binarypath, 0)
		err = ncutils.Copy(binarypath, "/etc/netclient/netclient")
=======
	dir, err := filepath.Abs(filepath.Dir(os.Args[0]))
	if err != nil {
		return err
	}
	binarypath := dir + "/netclient"

	if !ncutils.FileExists("/sbin/netclient") {
		err = ncutils.Copy(binarypath, "/sbin/netclient")
>>>>>>> f956a90f
		if err != nil {
			log.Println(err)
			return err
		}
	}

	_, err := os.Stat("~/Library/LaunchAgents")
	if os.IsNotExist(err) {
		os.Mkdir("~/Library/LaunchAgents", 0755)
	}
	err = CreateMacService(MAC_SERVICE_NAME, interval)
	if err != nil {
		return err
	}
	_, err = ncutils.RunCmd("launchctl load /Library/LaunchDaemons/"+MAC_SERVICE_NAME+".plist", true)
	return err
}

// CleanupMac - Removes the netclient checkin daemon from LaunchDaemons
func CleanupMac() {
	_, err := ncutils.RunCmd("launchctl unload /Library/LaunchDaemons/"+MAC_SERVICE_NAME+".plist", true)
	if ncutils.FileExists("/Library/LaunchDaemons/" + MAC_SERVICE_NAME + ".plist") {
		err = os.Remove("/Library/LaunchDaemons/" + MAC_SERVICE_NAME + ".plist")
	}
	if err != nil {
		ncutils.PrintLog(err.Error(), 1)
	}

	os.RemoveAll(ncutils.GetNetclientPath())
	os.Remove("/sbin/netclient")
}

// CreateMacService - Creates the mac service file for LaunchDaemons
func CreateMacService(servicename string, interval string) error {
	_, err := os.Stat("/Library/LaunchDaemons")
	if os.IsNotExist(err) {
		os.Mkdir("/Library/LaunchDaemons", 0755)
	} else if err != nil {
		log.Println("couldnt find or create /Library/LaunchDaemons")
		return err
	}
	daemonstring := MacDaemonString(interval)
	daemonbytes := []byte(daemonstring)

	if !ncutils.FileExists("/Library/LaunchDaemons/com.gravitl.netclient.plist") {
		err = os.WriteFile("/Library/LaunchDaemons/com.gravitl.netclient.plist", daemonbytes, 0644)
	}
	return err
}

// MacDaemonString - the file contents for the mac netclient daemon service (launchdaemon)
func MacDaemonString(interval string) string {
	return fmt.Sprintf(`<?xml version='1.0' encoding='UTF-8'?>
<!DOCTYPE plist PUBLIC \"-//Apple Computer//DTD PLIST 1.0//EN\" \"http://www.apple.com/DTDs/PropertyList-1.0.dtd\" >
<plist version='1.0'>
<dict>
	<key>Label</key><string>com.gravitl.netclient</string>
	<key>ProgramArguments</key>
		<array>
			<string>/sbin/netclient</string>
			<string>daemon</string>
		</array>
	<key>StandardOutPath</key><string>/etc/netclient/com.gravitl.netclient.log</string>
	<key>StandardErrorPath</key><string>/etc/netclient/com.gravitl.netclient.log</string>
	<key>AbandonProcessGroup</key><true/>
	<key>StartInterval</key>
	    <integer>%s</integer>
	<key>EnvironmentVariables</key>
		<dict>
			<key>PATH</key>
			<string>/usr/local/sbin:/usr/local/bin:/usr/bin:/bin:/usr/sbin:/sbin</string>
		</dict>
</dict>
</plist>
`, interval)
}

// MacTemplateData - struct to represent the mac service
type MacTemplateData struct {
	Label    string
	Interval string
}<|MERGE_RESOLUTION|>--- conflicted
+++ resolved
@@ -4,24 +4,15 @@
 	"fmt"
 	"log"
 	"os"
+	"path/filepath"
 
 	"github.com/gravitl/netmaker/netclient/ncutils"
 )
 
 const MAC_SERVICE_NAME = "com.gravitl.netclient"
 
-// SetupMacDaemon - Creates a daemon service from the netclient under LaunchAgents for MacOS
 func SetupMacDaemon(interval string) error {
 
-<<<<<<< HEAD
-	if !ncutils.FileExists("/etc/netclient/netclient") {
-		binarypath, err := os.Executable()
-		if err != nil {
-			return err
-		}
-		ncutils.PrintLog("installing binary from "+binarypath, 0)
-		err = ncutils.Copy(binarypath, "/etc/netclient/netclient")
-=======
 	dir, err := filepath.Abs(filepath.Dir(os.Args[0]))
 	if err != nil {
 		return err
@@ -30,15 +21,14 @@
 
 	if !ncutils.FileExists("/sbin/netclient") {
 		err = ncutils.Copy(binarypath, "/sbin/netclient")
->>>>>>> f956a90f
 		if err != nil {
 			log.Println(err)
 			return err
 		}
 	}
 
-	_, err := os.Stat("~/Library/LaunchAgents")
-	if os.IsNotExist(err) {
+	_, errN := os.Stat("~/Library/LaunchAgents")
+	if os.IsNotExist(errN) {
 		os.Mkdir("~/Library/LaunchAgents", 0755)
 	}
 	err = CreateMacService(MAC_SERVICE_NAME, interval)
@@ -49,7 +39,6 @@
 	return err
 }
 
-// CleanupMac - Removes the netclient checkin daemon from LaunchDaemons
 func CleanupMac() {
 	_, err := ncutils.RunCmd("launchctl unload /Library/LaunchDaemons/"+MAC_SERVICE_NAME+".plist", true)
 	if ncutils.FileExists("/Library/LaunchDaemons/" + MAC_SERVICE_NAME + ".plist") {
@@ -63,7 +52,6 @@
 	os.Remove("/sbin/netclient")
 }
 
-// CreateMacService - Creates the mac service file for LaunchDaemons
 func CreateMacService(servicename string, interval string) error {
 	_, err := os.Stat("/Library/LaunchDaemons")
 	if os.IsNotExist(err) {
@@ -81,7 +69,6 @@
 	return err
 }
 
-// MacDaemonString - the file contents for the mac netclient daemon service (launchdaemon)
 func MacDaemonString(interval string) string {
 	return fmt.Sprintf(`<?xml version='1.0' encoding='UTF-8'?>
 <!DOCTYPE plist PUBLIC \"-//Apple Computer//DTD PLIST 1.0//EN\" \"http://www.apple.com/DTDs/PropertyList-1.0.dtd\" >
@@ -108,7 +95,6 @@
 `, interval)
 }
 
-// MacTemplateData - struct to represent the mac service
 type MacTemplateData struct {
 	Label    string
 	Interval string
