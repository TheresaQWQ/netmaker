--- conflicted
+++ resolved
@@ -2,10 +2,6 @@
 
 import (
 	"fmt"
-<<<<<<< HEAD
-	"io/ioutil"
-=======
->>>>>>> 685689df
 	"log"
 	"os"
 	"regexp"
