--- conflicted
+++ resolved
@@ -6,11 +6,6 @@
 )
 
 var upgrade0145 = UpgradeInfo{
-<<<<<<< HEAD
-	RequiredVersions: []string{"0.14.1", "0.14.2", "0.14.3", "0.14.4"},
-	NewVersion:       "0.14.5",
-	OP:               update0145,
-=======
 	RequiredVersions: []string{
 		"v0.14.0",
 		"v0.14.1",
@@ -20,7 +15,6 @@
 	},
 	NewVersion: "v0.14.5",
 	OP:         update0145,
->>>>>>> dcc637e9
 }
 
 func update0145(cfg *config.ClientConfig) {
