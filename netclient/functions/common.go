package functions

import (
	//"github.com/davecgh/go-spew/spew"
	"fmt"
	"time"
	"errors"
	"context"
        "net/http"
        "io/ioutil"
	"io"
	"strings"
	"log"
	"net"
	"os"
	"strconv"
	"os/exec"
        "github.com/gravitl/netmaker/netclient/config"
        nodepb "github.com/gravitl/netmaker/grpc"
	"golang.zx2c4.com/wireguard/wgctrl"
        "google.golang.org/grpc"
	"encoding/base64"
	"google.golang.org/grpc/metadata"
	"golang.zx2c4.com/wireguard/wgctrl/wgtypes"
	//homedir "github.com/mitchellh/go-homedir"
)

var (
        wcclient nodepb.NodeServiceClient
)

<<<<<<< HEAD
func ListPorts() error{
	wgclient, err := wgctrl.New()
	if err  != nil {
		return err
	}
	devices, err := wgclient.Devices()
        if err  != nil {
                return err
        }
	fmt.Println("Here are your ports:")
	 for _, i := range devices {
		fmt.Println(i.ListenPort)
	}
	return err
}

func GetFreePort(rangestart int32) (int32, error){
        wgclient, err := wgctrl.New()
        if err  != nil {
                return 0, err
        }
        devices, err := wgclient.Devices()
        if err  != nil {
                return 0, err
        }
	var portno int32
	portno = 0
	for  x := rangestart; x <= 60000; x++ {
		conflict := false
		for _, i := range devices {
			if int32(i.ListenPort) == x {
				conflict = true
				break;
			}
		}
		if conflict {
			continue
		}
		portno = x
		break
	}
        return portno, err
}


func Install(accesskey string, password string, server string, group string, noauto bool, accesstoken string) error {
=======
func Install(accesskey string, password string, server string, group string, noauto bool, accesstoken string,  inputname string) error {
>>>>>>> 1908073a


	tserver := ""
	tnetwork := ""
	tkey := ""

	if accesstoken != "" && accesstoken != "badtoken" {
		btoken, err := base64.StdEncoding.DecodeString(accesstoken)
		if err  != nil {
			log.Fatalf("Something went wrong decoding your token: %v", err)
		}
		token := string(btoken)
		tokenvals := strings.Split(token, ".")
		tserver = tokenvals[0]
		tnetwork = tokenvals[1]
		tkey = tokenvals[2]
		server = tserver
		group = tnetwork
		accesskey = tkey
		fmt.Println("Decoded values from token:")
		fmt.Println("    Server: " + tserver)
		fmt.Println("    Network: " + tnetwork)
		fmt.Println("    Key: " + tkey)
	}
        wgclient, err := wgctrl.New()

        if err != nil {
                log.Fatalf("failed to open client: %v", err)
        }
        defer wgclient.Close()

	cfg, err := config.ReadConfig(group)
        if err != nil {
                log.Printf("No Config Yet. Will Write: %v", err)
        }
	nodecfg := cfg.Node
	servercfg := cfg.Server
	fmt.Println("SERVER SETTINGS:")

	if server == "" {
		if servercfg.Address == "" && tserver == "" {
			log.Fatal("no server provided")
		} else {
                        server = servercfg.Address
		}
	}
	if tserver != "" {
		server = tserver
	}
       fmt.Println("     Server: " + server)

	if accesskey == "" {
		if servercfg.AccessKey == "" && tkey == "" {
			fmt.Println("no access key provided.Proceeding anyway.")
		} else {
			accesskey = servercfg.AccessKey
		}
	}
	if tkey != "" {
		accesskey = tkey
	}
       fmt.Println("     AccessKey: " + accesskey)
       err = config.WriteServer(server, accesskey, group)
        if err != nil {
		fmt.Println("Error encountered while writing Server Config.")
                return err
        }


	fmt.Println("NODE REQUESTING SETTINGS:")
	if password == "" {
		if nodecfg.Password == "" {
			//create error here                
			log.Fatal("no password provided")
		} else {
                        password = nodecfg.Password
                }
	}
       fmt.Println("     Password: " + password)

        if group == "badgroup" {
                if nodecfg.Group == "" && tnetwork == "" {
                        //create error here                
                        log.Fatal("no group provided")
                } else {
			group = nodecfg.Group
		}
        }
	if tnetwork != "" {
		group =  tnetwork
	}
       fmt.Println("     Group: " + group)

	var macaddress string
	var localaddress string
	var listenport int32
	var keepalive int32
	var publickey wgtypes.Key
	var privatekey wgtypes.Key
	var privkeystring string
	var endpoint string
	var name string
	var wginterface string

	if nodecfg.Endpoint == "" {
		endpoint, err = getPublicIP()
                if err != nil {
                        return err
                }
        } else {
		endpoint = nodecfg.Endpoint
	}
       fmt.Println("     Public Endpoint: " + endpoint)

	if nodecfg.LocalAddress == "" {
		ifaces, err := net.Interfaces()
                if err != nil {
                        return err
                }
		var local string
		found := false
		for _, i := range ifaces {
			if i.Flags&net.FlagUp == 0 {
				continue // interface down
			}
			if i.Flags&net.FlagLoopback != 0 {
				continue // loopback interface
			}
			addrs, err := i.Addrs()
			if err != nil {
				return err
			}
			for _, addr := range addrs {
				var ip net.IP
				switch v := addr.(type) {
				case *net.IPNet:
					if !found {
						ip = v.IP
						local = ip.String()
						found = true
					}
				case *net.IPAddr:
					if  !found {
						ip = v.IP
						local = ip.String()
						found = true
					}
				}
			}
		}
		localaddress = local
	} else {
		localaddress = nodecfg.LocalAddress
	}
       fmt.Println("     Local Address: " + localaddress)

        if nodecfg.Name != "" {
                name = nodecfg.Name
        }
	if inputname != "" && inputname != "noname" {
		name = inputname
	}
       fmt.Println("     Name: " + name)


        if nodecfg.Interface != "" {
                wginterface = nodecfg.Interface
        }
       fmt.Println("     Interface: " + wginterface)

       if nodecfg.KeepAlive != 0 {
                keepalive = nodecfg.KeepAlive
        }
       fmt.Println("     KeepAlive: " + wginterface)


	if nodecfg.Port != 0 {
		listenport = nodecfg.Port
	}
	if listenport == 0 {
		listenport, err = GetFreePort(51821)
		if err != nil {
			fmt.Printf("Error retrieving port: %v", err)
		}
	}
       fmt.Printf("     Port: %v", listenport)
       fmt.Println("")

	if nodecfg.PrivateKey != "" {
		privkeystring = nodecfg.PrivateKey
		privatekey, err := wgtypes.ParseKey(nodecfg.PrivateKey)
                if err != nil {
                        log.Fatal(err)
                }
	        if nodecfg.PublicKey != "" {
			publickey, err = wgtypes.ParseKey(nodecfg.PublicKey)
			if err != nil {
				log.Fatal(err)
			}
		} else {
			publickey = privatekey.PublicKey()
		}
	} else {
		privatekey, err := wgtypes.GeneratePrivateKey()
		if err != nil {
			log.Fatal(err)
		}
		privkeystring = privatekey.String()
		publickey = privatekey.PublicKey()
	}

	if nodecfg.MacAddress != "" {
		macaddress = nodecfg.MacAddress
	} else {
		macs, err := getMacAddr()
		if err != nil {
			return err
		} else if len(macs) == 0 {
			log.Fatal()
		} else {
			macaddress  = macs[0]
		}
	}
       fmt.Println("     Mac Address: " + macaddress)
       fmt.Println("     Private Key: " + privatekey.String())
       fmt.Println("     Public Key: " + publickey.String())


	var wcclient nodepb.NodeServiceClient
	var requestOpts grpc.DialOption
        requestOpts = grpc.WithInsecure()
        conn, err := grpc.Dial(server, requestOpts)
        if err != nil {
                log.Fatalf("Unable to establish client connection to localhost:50051: %v", err)
        }
        wcclient = nodepb.NewNodeServiceClient(conn)

        postnode := &nodepb.Node{
                Password: password,
                Macaddress: macaddress,
                Accesskey: accesskey,
                Nodegroup:  group,
                Listenport: listenport,
                Keepalive: keepalive,
		Localaddress: localaddress,
		Interface: wginterface,
                Publickey: publickey.String(),
                Name: name,
                Endpoint: endpoint,
        }

       fmt.Println("Writing node settings to netconfig file.")
        err = modConfig(postnode)
        if err != nil {
                return err
        }

        res, err := wcclient.CreateNode(
                context.TODO(),
                &nodepb.CreateNodeReq{
                        Node: postnode,
                },
        )
        if err != nil {
                return err
        }
        node := res.Node
	fmt.Println("Setting local config from server response")
        if err != nil {
                return err
        }

       fmt.Println("NODE RECIEVED SETTINGS: ")
       fmt.Println("     Password: " + node.Password)
       fmt.Println("     WG Address: " + node.Address)
       fmt.Println("     Group: " + node.Nodegroup)
       fmt.Println("     Public  Endpoint: " + node.Endpoint)
       fmt.Println("     Local Address: " + node.Localaddress)
       fmt.Println("     Name: " + node.Name)
       fmt.Println("     Interface: " + node.Interface)
       fmt.Println("     Port: " + strconv.FormatInt(int64(node.Listenport), 10))
       fmt.Println("     KeepAlive: " + strconv.FormatInt(int64(node.Keepalive), 10))
       fmt.Println("     Public Key: " + node.Publickey)
       fmt.Println("     Mac Address: " + node.Macaddress)

        err = modConfig(node)
        if err != nil {
                return err
        }

	if node.Ispending {
		fmt.Println("Node is marked as PENDING.")
		fmt.Println("Awaiting approval from Admin before configuring WireGuard.")
	        if !noauto {
			fmt.Println("Configuring Netmaker Service.")
			err = ConfigureSystemD(group)
			return err
		}

	}

	peers, err := getPeers(node.Macaddress, group, server)

	if err != nil {
                return err
        }
	fmt.Println("retrived peers, setting wireguard config.")
	err = storePrivKey(privkeystring, group)
        if err != nil {
                return err
        }
	err = initWireguard(node, privkeystring, peers)
        if err != nil {
                return err
        }
	if !noauto {
		err = ConfigureSystemD(group)
	}
        if err != nil {
                return err
        }

	return err
}

func getPublicIP() (string, error) {

	iplist := []string{"https://ifconfig.me", "http://api.ipify.org", "http://ipinfo.io/ip"}
	endpoint := ""
	var err error
	    for _, ipserver := range iplist {
		resp, err := http.Get(ipserver)
		if err != nil {
			continue
		}
		defer resp.Body.Close()
		if resp.StatusCode == http.StatusOK {
			bodyBytes, err := ioutil.ReadAll(resp.Body)
			if err != nil {
				continue
			}
			endpoint = string(bodyBytes)
			break
		}

	}
	if err == nil && endpoint == "" {
		err =  errors.New("Public Address Not Found.")
	}
	return endpoint, err
}

func modConfig(node *nodepb.Node) error{
	group := node.Nodegroup
	if group == "" {
		return errors.New("No Group Provided")
	}
	//modconfig := config.Config
	modconfig, err := config.ReadConfig(group)
	//modconfig.ReadConfig()
	if err != nil {
		return err
	}
	nodecfg := modconfig.Node
	if node.Name != ""{
		nodecfg.Name = node.Name
	}
        if node.Interface != ""{
                nodecfg.Interface = node.Interface
        }
        if node.Nodegroup != ""{
                nodecfg.Group = node.Nodegroup
        }
        if node.Macaddress != ""{
                nodecfg.MacAddress = node.Macaddress
        }
        if node.Localaddress != ""{
		nodecfg.LocalAddress = node.Localaddress
        }
        if node.Listenport != 0{
                nodecfg.Port = node.Listenport
        }
        if node.Keepalive != 0{
                nodecfg.KeepAlive = node.Keepalive
        }
        if node.Publickey != ""{
                nodecfg.PublicKey = node.Publickey
        }
        if node.Endpoint != ""{
                nodecfg.Endpoint = node.Endpoint
        }
        if node.Password != ""{
                nodecfg.Password = node.Password
        }
        if node.Address != ""{
                nodecfg.WGAddress = node.Address
        }
        if node.Postchanges != "" {
                nodecfg.PostChanges = node.Postchanges
        }
	modconfig.Node = nodecfg
	err = config.Write(modconfig, group)
	return err
}


func getMacAddr() ([]string, error) {
    ifas, err := net.Interfaces()
    if err != nil {
        return nil, err
    }
    var as []string
    for _, ifa := range ifas {
        a := ifa.HardwareAddr.String()
        if a != "" {
            as = append(as, a)
        }
    }
    return as, nil
}


func initWireguard(node *nodepb.Node, privkey string, peers []wgtypes.PeerConfig) error  {

	ipExec, err := exec.LookPath("ip")
	if err !=  nil {
		return err
	}
	key, err := wgtypes.ParseKey(privkey)
        if err !=  nil {
                return err
        }

        wgclient, err := wgctrl.New()
	//modcfg := config.Config
	//modcfg.ReadConfig()
	modcfg, err := config.ReadConfig(node.Nodegroup)
        if err != nil {
                return err
        }


	nodecfg := modcfg.Node
	fmt.Println("beginning local WG config")


        if err != nil {
                log.Fatalf("failed to open client: %v", err)
        }
        defer wgclient.Close()

        fmt.Println("setting local settings")

	ifacename := node.Interface
	if nodecfg.Interface != "" {
		ifacename = nodecfg.Interface
	} else if node.Interface != "" {
		ifacename = node.Interface
	} else  {
		log.Fatal("no interface to configure")
	}
	if node.Address == "" {
		log.Fatal("no address to configure")
	}

        cmdIPDevLinkAdd := &exec.Cmd {
                Path: ipExec,
                Args: []string{ ipExec, "link", "add", "dev", ifacename, "type",  "wireguard" },
                Stdout: os.Stdout,
                Stderr: os.Stdout,
        }
        cmdIPAddrAdd := &exec.Cmd {
                Path: ipExec,
                Args: []string{ ipExec, "address", "add", "dev", ifacename, node.Address+"/24"},
                Stdout: os.Stdout,
                Stderr: os.Stdout,
        }


         currentiface, err := net.InterfaceByName(ifacename)


        if err != nil {
		err = cmdIPDevLinkAdd.Run()
	if  err  !=  nil && !strings.Contains(err.Error(), "exists") {
		fmt.Println("Error creating interface")
		//fmt.Println(err.Error())
		//return err
	}
	}
	match := false
	addrs, _ := currentiface.Addrs()
	for _, a := range addrs {
		if strings.Contains(a.String(), node.Address){
			match = true
		}
	}
	if !match {
        err = cmdIPAddrAdd.Run()
        if  err  !=  nil {
		fmt.Println("Error adding address")
                //return err
        }
	}
	var nodeport int
	nodeport = int(node.Listenport)

	fmt.Println("setting WG config from node and peers")

	//pubkey := privkey.PublicKey()
	conf := wgtypes.Config{
		PrivateKey: &key,
		ListenPort: &nodeport,
		ReplacePeers: true,
		Peers: peers,
	}
	_, err = wgclient.Device(ifacename)
        if err != nil {
                if os.IsNotExist(err) {
                        fmt.Println("Device does not exist: ")
                        fmt.Println(err)
                } else {
                        log.Fatalf("Unknown config error: %v", err)
                }
        }

	fmt.Println("configuring WG device")

	err = wgclient.ConfigureDevice(ifacename, conf)

	if err != nil {
		if os.IsNotExist(err) {
			fmt.Println("Device does not exist: ")
			fmt.Println(err)
		} else {
			fmt.Printf("This is inconvenient: %v", err)
		}
	}
        cmdIPLinkUp := &exec.Cmd {
                Path: ipExec,
                Args: []string{ ipExec, "link", "set", "up", "dev", ifacename},
                Stdout: os.Stdout,
                Stderr: os.Stdout,
        }
        cmdIPLinkDown := &exec.Cmd {
                Path: ipExec,
                Args: []string{ ipExec, "link", "set", "down", "dev", ifacename},
                Stdout: os.Stdout,
                Stderr: os.Stdout,
        }
        err = cmdIPLinkDown.Run()
        err = cmdIPLinkUp.Run()
        if  err  !=  nil {
                return err
        }
	return err
}

func setWGKeyConfig(network string, serveraddr string) error {

        ctx := context.Background()
        var header metadata.MD

        var wcclient nodepb.NodeServiceClient
        var requestOpts grpc.DialOption
        requestOpts = grpc.WithInsecure()
        conn, err := grpc.Dial(serveraddr, requestOpts)
        if err != nil {
                fmt.Printf("Cant dial GRPC server: %v", err)
                return err
        }
        wcclient = nodepb.NewNodeServiceClient(conn)

	fmt.Println("Authenticating with GRPC Server")
        ctx, err = SetJWT(wcclient, network)
        if err != nil {
                fmt.Printf("Failed to authenticate: %v", err)
                return err
        }
        fmt.Println("Authenticated")


	node := getNode(network)

	privatekey, err := wgtypes.GeneratePrivateKey()
	if err != nil {
		return err
	}
	privkeystring := privatekey.String()
	publickey := privatekey.PublicKey()

	node.Publickey = publickey.String()

	err = storePrivKey(privkeystring, network)
        if err != nil {
                return err
        }
        err = modConfig(&node)
        if err != nil {
                return err
        }


	postnode := getNode(network)

        req := &nodepb.UpdateNodeReq{
               Node: &postnode,
        }

        _, err = wcclient.UpdateNode(ctx, req, grpc.Header(&header))
        if err != nil {
                return err
        }
        err = setWGConfig(network)
        if err != nil {
                return err
                log.Fatalf("Error: %v", err)
        }

        return err
}


func setWGConfig(network string) error {

        cfg, err := config.ReadConfig(network)
        if err != nil {
                return err
        }
	servercfg := cfg.Server
        nodecfg := cfg.Node
        node := getNode(network)

	peers, err := getPeers(node.Macaddress, nodecfg.Group, servercfg.Address)
        if err != nil {
                return err
        }
	privkey, err := retrievePrivKey(network)
        if err != nil {
                return err
        }

        err = initWireguard(&node, privkey, peers)
        if err != nil {
                return err
        }

	return err
}

func storePrivKey(key string, network string) error{
	d1 := []byte(key)
	err := ioutil.WriteFile("/etc/netclient/wgkey-" + network, d1, 0644)
	return err
}

func retrievePrivKey(network string) (string, error) {
	dat, err := ioutil.ReadFile("/etc/netclient/wgkey-" + network)
	return string(dat), err
}

func getPrivateAddr() (string, error) {
                ifaces, err := net.Interfaces()
                if err != nil {
                        return "", err
                }
                var local string
                found := false
                for _, i := range ifaces {
                        if i.Flags&net.FlagUp == 0 {
                                continue // interface down
                        }
                        if i.Flags&net.FlagLoopback != 0 {
                                continue // loopback interface
                        }
                        addrs, err := i.Addrs()
                        if err != nil {
                                return "", err
                        }
                        for _, addr := range addrs {
                                var ip net.IP
                                switch v := addr.(type) {
                                case *net.IPNet:
                                        if !found {
                                                ip = v.IP
                                                local = ip.String()
                                                found = true
                                        }
                                case *net.IPAddr:
                                        if  !found {
                                                ip = v.IP
                                                local = ip.String()
                                                found = true
                                        }
                                }
                        }
                }
		if !found {
			err := errors.New("Local Address Not Found.")
			return "", err
		}
		return local, err
}


func CheckIn(network string) error {
	node := getNode(network)
        cfg, err := config.ReadConfig(network)
        if err != nil {
                return err
        }
	nodecfg := cfg.Node
	servercfg := cfg.Server
	fmt.Println("Checking into server: " + servercfg.Address)

	setupcheck := true
	ipchange := false

	if !nodecfg.RoamingOff {
		fmt.Println("Checking to see if addresses have changed")
		extIP, err := getPublicIP()
		if err != nil {
			fmt.Printf("Error encountered checking ip addresses: %v", err)
		}
		if nodecfg.Endpoint != extIP  && extIP != "" {
	                fmt.Println("Endpoint has changed from " +
			nodecfg.Endpoint + " to " + extIP)
			fmt.Println("Updating address")
			nodecfg.Endpoint = extIP
			nodecfg.PostChanges = "true"
			node.Endpoint = extIP
			node.Postchanges = "true"
			ipchange = true
		}
		intIP, err := getPrivateAddr()
                if err != nil {
                        fmt.Printf("Error encountered checking ip addresses: %v", err)
                }
                if nodecfg.LocalAddress != intIP  && intIP != "" {
                        fmt.Println("Local Address has changed from " +
			nodecfg.LocalAddress + " to " + intIP)
			fmt.Println("Updating address")
			nodecfg.LocalAddress = intIP
			nodecfg.PostChanges = "true"
			node.Localaddress = intIP
			node.Postchanges = "true"
			ipchange = true
                }
		if node.Postchanges != "true" {
			fmt.Println("Addresses have not changed.")
		}
	}
	if ipchange {
		err := modConfig(&node)
                if err != nil {
                        return err
                        log.Fatalf("Error: %v", err)
                }
                err = setWGConfig(network)
                if err != nil {
                        return err
                        log.Fatalf("Error: %v", err)
                }
	        node = getNode(network)
		cfg, err := config.ReadConfig(network)
		if err != nil {
			return err
		}
		nodecfg = cfg.Node
	}


        var wcclient nodepb.NodeServiceClient
        var requestOpts grpc.DialOption
        requestOpts = grpc.WithInsecure()
        conn, err := grpc.Dial(servercfg.Address, requestOpts)
        if err != nil {
		fmt.Printf("Cant dial GRPC server: %v", err)
		return err
        }
        wcclient = nodepb.NewNodeServiceClient(conn)

        ctx := context.Background()
        fmt.Println("Authenticating with GRPC Server")
        ctx, err = SetJWT(wcclient, network)
        if err != nil {
                fmt.Printf("Failed to authenticate: %v", err)
		return err
	}
        fmt.Println("Authenticated")
        fmt.Println("Checking In.")

        var header metadata.MD

        checkinres, err := wcclient.CheckIn(
                ctx,
                &nodepb.CheckInReq{
                        Node: &node,
                },
		grpc.Header(&header),
        )
        if err != nil {
        if  checkinres != nil && checkinres.Checkinresponse.Ispending {
                fmt.Println("Node is in pending status. Waiting for Admin approval of  node before making further updates.")
                return nil
        }
                fmt.Printf("Unable to process Check In request: %v", err)
		return err
        }
	fmt.Println("Checked in.")
	if  checkinres.Checkinresponse.Ispending {
		fmt.Println("Node is in pending status. Waiting for Admin approval of  node before making further updates.")
		return err
	}

                newinterface := getNode(network).Interface
                readreq := &nodepb.ReadNodeReq{
                        Macaddress: node.Macaddress,
                        Group: node.Nodegroup,
                }
                readres, err := wcclient.ReadNode(ctx, readreq, grpc.Header(&header))
                if err != nil {
                        fmt.Printf("Error: %v", err)
                } else {
                currentiface := readres.Node.Interface
                ifaceupdate := newinterface != currentiface
                if err != nil {
                        log.Printf("Error retrieving interface: %v", err)
                }
                if ifaceupdate {
			fmt.Println("Interface update: " + currentiface +
			" >>>> " + newinterface)
                        err := DeleteInterface(currentiface)
                        if err != nil {
                                fmt.Println("ERROR DELETING INTERFACE: " + currentiface)
                        }
                }
                err = setWGConfig(network)
		}

	if checkinres.Checkinresponse.Needconfigupdate {
		fmt.Println("Server has requested that node update config.")
		fmt.Println("Updating config from remote server.")
                req := &nodepb.ReadNodeReq{
                        Macaddress: node.Macaddress,
                        Group: node.Nodegroup,
                }
                readres, err := wcclient.ReadNode(ctx, req, grpc.Header(&header))
                if err != nil {
			return err
                        log.Fatalf("Error: %v", err)
                }
                err = modConfig(readres.Node)
                if err != nil {
			return err
                        log.Fatalf("Error: %v", err)
                }
                err = setWGConfig(network)
                if err != nil {
			return err
                        log.Fatalf("Error: %v", err)
                }
		setupcheck = false
	} else if nodecfg.PostChanges == "true" {
                fmt.Println("Node has requested to update remote config.")
                fmt.Println("Posting local config to remote server.")
		postnode := getNode(network)

		req := &nodepb.UpdateNodeReq{
                               Node: &postnode,
                        }
		res, err := wcclient.UpdateNode(ctx, req, grpc.Header(&header))
                if err != nil {
			return err
			log.Fatalf("Error: %v", err)
                }
		res.Node.Postchanges = "false"
		err = modConfig(res.Node)
                if err != nil {
			return err
                        log.Fatalf("Error: %v", err)
                }
		err = setWGConfig(network)
                if err != nil {
			return err
                        log.Fatalf("Error: %v", err)
                }
		setupcheck = false
	}
        if checkinres.Checkinresponse.Needkeyupdate {
                fmt.Println("Server has requested that node update key pairs.")
                fmt.Println("Proceeding to re-generate key pairs for Wiregard.")
                err = setWGKeyConfig(network, servercfg.Address)
                if err != nil {
                        return err
                        log.Fatalf("Unable to process reset keys request: %v", err)
                }
                setupcheck = false
        }
        if checkinres.Checkinresponse.Needpeerupdate {
                fmt.Println("Server has requested that node update peer list.")
                fmt.Println("Updating peer list from remote server.")
                err = setWGConfig(network)
                if err != nil {
			return err
                        log.Fatalf("Unable to process Set Peers request: %v", err)
                }
		setupcheck = false
        }
	if checkinres.Checkinresponse.Needdelete {
		fmt.Println("This machine got the delete signal. Deleting.")
                err := Remove(network)
                if err != nil {
                        return err
                        log.Fatalf("Error: %v", err)
                }
	}
	if setupcheck {
	iface := nodecfg.Interface
	_, err := net.InterfaceByName(iface)
        if err != nil {
		fmt.Println("interface " + iface + " does not currently exist. Setting up WireGuard.")
                err = setWGKeyConfig(network, servercfg.Address)
                if err != nil {
                        return err
                        log.Fatalf("Error: %v", err)
                }
	}
	}
	return nil
}

func needInterfaceUpdate(ctx context.Context, mac string, group string, iface string) (bool, string, error) {
                var header metadata.MD
		req := &nodepb.ReadNodeReq{
                        Macaddress: mac,
                        Group: group,
                }
                readres, err := wcclient.ReadNode(ctx, req, grpc.Header(&header))
                if err != nil {
                        return false, "", err
                        log.Fatalf("Error: %v", err)
                }
		oldiface := readres.Node.Interface

		return iface != oldiface, oldiface, err
}

func getNode(network string) nodepb.Node {

        modcfg, err := config.ReadConfig(network)
        if err != nil {
                log.Fatalf("Error: %v", err)
        }

	nodecfg := modcfg.Node
	var node nodepb.Node

	node.Name = nodecfg.Name
	node.Interface = nodecfg.Interface
	node.Nodegroup = nodecfg.Group
	node.Localaddress = nodecfg.LocalAddress
	node.Address = nodecfg.WGAddress
	node.Listenport = nodecfg.Port
	node.Keepalive = nodecfg.KeepAlive
	node.Postup = nodecfg.PostUp
	node.Preup = nodecfg.PreUp
	node.Publickey = nodecfg.PublicKey
	node.Macaddress = nodecfg.MacAddress
	node.Endpoint = nodecfg.Endpoint
	node.Password = nodecfg.Password

	//spew.Dump(node)

        return node
}



func Remove(network string) error {
        //need to  implement checkin on server side
        cfg, err := config.ReadConfig(network)
        if err != nil {
                return err
        }
	servercfg := cfg.Server
        node := cfg.Node
	fmt.Println("Deleting remote node with MAC: " + node.MacAddress)


        var wcclient nodepb.NodeServiceClient
        var requestOpts grpc.DialOption
        requestOpts = grpc.WithInsecure()
        conn, err := grpc.Dial(servercfg.Address, requestOpts)
	if err != nil {
                log.Printf("Unable to establish client connection to " + servercfg.Address + ": %v", err)
		//return err
        }else {
        wcclient = nodepb.NewNodeServiceClient(conn)

        ctx := context.Background()
        fmt.Println("Authenticating with GRPC Server")
        ctx, err = SetJWT(wcclient, network)
        if err != nil {
                //return err
                log.Printf("Failed to authenticate: %v", err)
        } else {
        fmt.Println("Authenticated")

        var header metadata.MD

        _, err = wcclient.DeleteNode(
                ctx,
                &nodepb.DeleteNodeReq{
                        Macaddress: node.MacAddress,
                        GroupName: node.Group,
                },
                grpc.Header(&header),
        )
        if err != nil {
		log.Printf("Encountered error deleting node: %v", err)
		fmt.Println(err)
        } else {
		fmt.Println("Deleted node " + node.MacAddress)
	}
	}
	}
	err = WipeLocal(network)
	if err != nil {
                log.Printf("Unable to wipe local config: %v", err)
	}
	err =  RemoveSystemDServices(network)
        if err != nil {
                return err
                log.Printf("Unable to remove systemd services: %v", err)
        }
	fmt.Printf("Please investigate any stated errors to ensure proper removal.")
	fmt.Printf("Failure to delete node from server via gRPC will mean node still exists and needs to be manually deleted by administrator.")

	return nil
}

func WipeLocal(network string) error{
        cfg, err := config.ReadConfig(network)
        if err != nil {
                return err
        }
        nodecfg := cfg.Node
        ifacename := nodecfg.Interface

        //home, err := homedir.Dir()
	home := "/etc/netclient"
	err = os.Remove(home + "/netconfig-" + network)
        if  err  !=  nil {
                fmt.Println(err)
        }
        err = os.Remove(home + "/nettoken-"+network)
        if  err  !=  nil {
                fmt.Println(err)
        }
        ipExec, err := exec.LookPath("ip")

	if ifacename != "" {
        cmdIPLinkDel := &exec.Cmd {
                Path: ipExec,
                Args: []string{ ipExec, "link", "del", ifacename },
                Stdout: os.Stdout,
                Stderr: os.Stdout,
        }
        err = cmdIPLinkDel.Run()
        if  err  !=  nil {
                fmt.Println(err)
        }
	}
	return err

}

func DeleteInterface(ifacename string) error{
        ipExec, err := exec.LookPath("ip")

        cmdIPLinkDel := &exec.Cmd {
                Path: ipExec,
                Args: []string{ ipExec, "link", "del", ifacename },
                Stdout: os.Stdout,
                Stderr: os.Stdout,
        }
        err = cmdIPLinkDel.Run()
        if  err  !=  nil {
                fmt.Println(err)
        }
        return err
}

func getPeers(macaddress string, group string, server string) ([]wgtypes.PeerConfig, error) {
        //need to  implement checkin on server side
	var peers []wgtypes.PeerConfig
	var wcclient nodepb.NodeServiceClient
        cfg, err := config.ReadConfig(group)
        if err != nil {
		log.Fatalf("Issue retrieving config for network: " + group +  ". Please investigate: %v", err)
        }
        nodecfg := cfg.Node
	keepalive := nodecfg.KeepAlive
	keepalivedur, err := time.ParseDuration(strconv.FormatInt(int64(keepalive), 10) + "s")
        if err != nil {
                log.Fatalf("Issue with format of keepalive value. Please update netconfig: %v", err)
        }


	fmt.Println("Registering with GRPC Server")
	requestOpts := grpc.WithInsecure()
	conn, err := grpc.Dial(server, requestOpts)
	if err != nil {
		log.Fatalf("Unable to establish client connection to localhost:50051: %v", err)
	}
	// Instantiate the BlogServiceClient with our client connection to the server
	wcclient = nodepb.NewNodeServiceClient(conn)

	req := &nodepb.GetPeersReq{
		Macaddress: macaddress,
                Group: group,
        }
        ctx := context.Background()
	fmt.Println("Authenticating with GRPC Server")
	ctx, err = SetJWT(wcclient, group)
        if err != nil {
		fmt.Println("Failed to authenticate.")
                return peers, err
        }
        var header metadata.MD

        stream, err := wcclient.GetPeers(ctx, req, grpc.Header(&header))
	if err != nil {
                return nil, err
        }
	fmt.Println("Parsing  peers response")
        for {
                // stream.Recv returns a pointer to a ListBlogRes at the current iteration
		res, err := stream.Recv()
                // If end of stream, break the loop

		if err == io.EOF {
                        break
                }
                // if err, return an error
                if err != nil {
			if strings.Contains(err.Error(), "mongo: no documents in result") {
				break
			} else {
			fmt.Println("ERROR ENCOUNTERED WITH RESPONSE")
			fmt.Println(res)
                        return peers, err
			}
                }
		pubkey, err := wgtypes.ParseKey(res.Peers.Publickey)
                if err != nil {
			fmt.Println("error parsing key")
                        return peers, err
                }
		var peer wgtypes.PeerConfig
		if keepalive != 0 {
		peer = wgtypes.PeerConfig{
			PublicKey: pubkey,
			PersistentKeepaliveInterval: &keepalivedur,
			Endpoint: &net.UDPAddr{
				IP:   net.ParseIP(res.Peers.Endpoint),
				Port: int(res.Peers.Listenport),
			},
			ReplaceAllowedIPs: true,
                        AllowedIPs: []net.IPNet{{
                                IP: net.ParseIP(res.Peers.Address),
				Mask: net.CIDRMask(32, 32),
			}},
		}
		} else {
                peer = wgtypes.PeerConfig{
                        PublicKey: pubkey,
                        Endpoint: &net.UDPAddr{
                                IP:   net.ParseIP(res.Peers.Endpoint),
                                Port: int(res.Peers.Listenport),
                        },
                        ReplaceAllowedIPs: true,
                        AllowedIPs: []net.IPNet{{
                                IP: net.ParseIP(res.Peers.Address),
                                Mask: net.CIDRMask(32, 32),
                        }},
                }
		}
		peers = append(peers, peer)

        }
	fmt.Println("Finished parsing peers response")
	return peers, err
}<|MERGE_RESOLUTION|>--- conflicted
+++ resolved
@@ -29,7 +29,6 @@
         wcclient nodepb.NodeServiceClient
 )
 
-<<<<<<< HEAD
 func ListPorts() error{
 	wgclient, err := wgctrl.New()
 	if err  != nil {
@@ -74,12 +73,7 @@
         return portno, err
 }
 
-
-func Install(accesskey string, password string, server string, group string, noauto bool, accesstoken string) error {
-=======
 func Install(accesskey string, password string, server string, group string, noauto bool, accesstoken string,  inputname string) error {
->>>>>>> 1908073a
-
 
 	tserver := ""
 	tnetwork := ""
