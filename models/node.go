--- conflicted
+++ resolved
@@ -381,13 +381,8 @@
 	if newNode.PostDown == "" {
 		newNode.PostDown = currentNode.PostDown
 	}
-<<<<<<< HEAD
-	if newNode.AllowedIPs == nil {
-		newNode.AllowedIPs = currentNode.AllowedIPs
-=======
 	if newNode.PersistentKeepalive < 0 {
 		newNode.PersistentKeepalive = currentNode.PersistentKeepalive
->>>>>>> 2cacae5b
 	}
 	if newNode.LastModified != currentNode.LastModified {
 		newNode.LastModified = currentNode.LastModified
