--- conflicted
+++ resolved
@@ -60,11 +60,7 @@
 	Address6                string               `json:"address6" bson:"address6" yaml:"address6" validate:"omitempty,ipv6"`
 	LocalAddress            string               `json:"localaddress" bson:"localaddress" yaml:"localaddress" validate:"omitempty"`
 	Interfaces              []Iface              `json:"interfaces" yaml:"interfaces"`
-<<<<<<< HEAD
-	Name                    string               `json:"name" bson:"name" yaml:"name"`
-=======
 	Name                    string               `json:"name" bson:"name" yaml:"name" validate:"omitempty,max=62,in_charset"`
->>>>>>> 0d9b47f2
 	NetworkSettings         Network              `json:"networksettings" bson:"networksettings" yaml:"networksettings" validate:"-"`
 	ListenPort              int32                `json:"listenport" bson:"listenport" yaml:"listenport" validate:"omitempty,numeric,min=1024,max=65535"`
 	LocalListenPort         int32                `json:"locallistenport" bson:"locallistenport" yaml:"locallistenport" validate:"numeric,min=0,max=65535"`
@@ -116,11 +112,11 @@
 	InternetGateway string      `json:"internetgateway" bson:"internetgateway" yaml:"internetgateway"`
 	Connected       string      `json:"connected" bson:"connected" yaml:"connected" validate:"checkyesorno"`
 	PendingDelete   bool        `json:"pendingdelete" bson:"pendingdelete" yaml:"pendingdelete"`
+	Proxy           bool        `json:"proxy" bson:"proxy" yaml:"proxy"`
 	// == PRO ==
 	DefaultACL string `json:"defaultacl,omitempty" bson:"defaultacl,omitempty" yaml:"defaultacl,omitempty" validate:"checkyesornoorunset"`
 	OwnerID    string `json:"ownerid,omitempty" bson:"ownerid,omitempty" yaml:"ownerid,omitempty"`
 	Failover   string `json:"failover" bson:"failover" yaml:"failover" validate:"checkyesorno"`
-	Proxy      bool   `json:"proxy" bson:"proxy" yaml:"proxy"`
 }
 
 // NodesArray - used for node sorting
