package models

import (
<<<<<<< HEAD
	"net"

	proxy_models "github.com/gravitl/netclient/nmproxy/models"
=======
>>>>>>> c6628d30
	"golang.zx2c4.com/wireguard/wgctrl/wgtypes"
)

// PeerUpdate - struct
type PeerUpdate struct {
	Network       string               `json:"network" bson:"network" yaml:"network"`
	ServerVersion string               `json:"serverversion" bson:"serverversion" yaml:"serverversion"`
	ServerAddrs   []ServerAddr         `json:"serveraddrs" bson:"serveraddrs" yaml:"serveraddrs"`
	Peers         []wgtypes.PeerConfig `json:"peers" bson:"peers" yaml:"peers"`
	DNS           string               `json:"dns" bson:"dns" yaml:"dns"`
	PeerIDs       PeerMap              `json:"peerids" bson:"peerids" yaml:"peerids"`
	ProxyUpdate   ProxyManagerPayload  `json:"proxy_update" bson:"proxy_update" yaml:"proxy_update"`
}

// HostPeerUpdate - struct for host peer updates
type HostPeerUpdate struct {
<<<<<<< HEAD
	Host          Host                             `json:"host" bson:"host" yaml:"host"`
	Server        string                           `json:"server" bson:"server" yaml:"server"`
	ServerVersion string                           `json:"serverversion" bson:"serverversion" yaml:"serverversion"`
	ServerAddrs   []ServerAddr                     `json:"serveraddrs" bson:"serveraddrs" yaml:"serveraddrs"`
	Network       map[string]NetworkInfo           `json:"network" bson:"network" yaml:"network"`
	Peers         []wgtypes.PeerConfig             `json:"peers" bson:"peers" yaml:"peers"`
	PeerIDs       HostPeerMap                      `json:"peerids" bson:"peerids" yaml:"peerids"`
	ProxyUpdate   proxy_models.ProxyManagerPayload `json:"proxy_update" bson:"proxy_update" yaml:"proxy_update"`
	IngressInfo   IngressInfo                      `json:"ingress_info" bson:"ext_peers" yaml:"ext_peers"`
}

// IngressInfo - struct for ingress info
type IngressInfo struct {
	ExtPeers map[string]ExtClientInfo `json:"ext_peers" yaml:"ext_peers"`
}

// PeerExtInfo - struct for peer info for an ext. client
type PeerExtInfo struct {
	PeerAddr net.IPNet `json:"peer_addr" yaml:"peer_addr"`
	PeerKey  string    `json:"peer_key" yaml:"peer_key"`
	Allow    bool      `json:"allow" yaml:"allow"`
}

// ExtClientInfo - struct for ext. client and it's peers
type ExtClientInfo struct {
	IngGwAddr   net.IPNet              `json:"ingress_gw_addr" yaml:"ingress_gw_addr"`
	Masquerade  bool                   `json:"masquerade" yaml:"masquerade"`
	ExtPeerAddr net.IPNet              `json:"ext_peer_addr" yaml:"ext_peer_addr"`
	ExtPeerKey  string                 `json:"ext_peer_key" yaml:"ext_peer_key"`
	Peers       map[string]PeerExtInfo `json:"peers" yaml:"peers"`
=======
	Host          Host                   `json:"host" bson:"host" yaml:"host"`
	ServerVersion string                 `json:"serverversion" bson:"serverversion" yaml:"serverversion"`
	ServerAddrs   []ServerAddr           `json:"serveraddrs" bson:"serveraddrs" yaml:"serveraddrs"`
	Network       map[string]NetworkInfo `json:"network" bson:"network" yaml:"network"`
	Peers         []wgtypes.PeerConfig   `json:"peers" bson:"peers" yaml:"peers"`
	PeerIDs       HostPeerMap            `json:"peerids" bson:"peerids" yaml:"peerids"`
	ProxyUpdate   ProxyManagerPayload    `json:"proxy_update" bson:"proxy_update" yaml:"proxy_update"`
>>>>>>> c6628d30
}

// NetworkInfo - struct for network info
type NetworkInfo struct {
	DNS string `json:"dns" bson:"dns" yaml:"dns"`
}

// KeyUpdate - key update struct
type KeyUpdate struct {
	Network   string `json:"network" bson:"network"`
	Interface string `json:"interface" bson:"interface"`
}<|MERGE_RESOLUTION|>--- conflicted
+++ resolved
@@ -1,12 +1,8 @@
 package models
 
 import (
-<<<<<<< HEAD
 	"net"
 
-	proxy_models "github.com/gravitl/netclient/nmproxy/models"
-=======
->>>>>>> c6628d30
 	"golang.zx2c4.com/wireguard/wgctrl/wgtypes"
 )
 
@@ -23,16 +19,15 @@
 
 // HostPeerUpdate - struct for host peer updates
 type HostPeerUpdate struct {
-<<<<<<< HEAD
-	Host          Host                             `json:"host" bson:"host" yaml:"host"`
-	Server        string                           `json:"server" bson:"server" yaml:"server"`
-	ServerVersion string                           `json:"serverversion" bson:"serverversion" yaml:"serverversion"`
-	ServerAddrs   []ServerAddr                     `json:"serveraddrs" bson:"serveraddrs" yaml:"serveraddrs"`
-	Network       map[string]NetworkInfo           `json:"network" bson:"network" yaml:"network"`
-	Peers         []wgtypes.PeerConfig             `json:"peers" bson:"peers" yaml:"peers"`
-	PeerIDs       HostPeerMap                      `json:"peerids" bson:"peerids" yaml:"peerids"`
-	ProxyUpdate   proxy_models.ProxyManagerPayload `json:"proxy_update" bson:"proxy_update" yaml:"proxy_update"`
-	IngressInfo   IngressInfo                      `json:"ingress_info" bson:"ext_peers" yaml:"ext_peers"`
+	Host          Host                   `json:"host" bson:"host" yaml:"host"`
+	Server        string                 `json:"server" bson:"server" yaml:"server"`
+	ServerVersion string                 `json:"serverversion" bson:"serverversion" yaml:"serverversion"`
+	ServerAddrs   []ServerAddr           `json:"serveraddrs" bson:"serveraddrs" yaml:"serveraddrs"`
+	Network       map[string]NetworkInfo `json:"network" bson:"network" yaml:"network"`
+	Peers         []wgtypes.PeerConfig   `json:"peers" bson:"peers" yaml:"peers"`
+	PeerIDs       HostPeerMap            `json:"peerids" bson:"peerids" yaml:"peerids"`
+	ProxyUpdate   ProxyManagerPayload    `json:"proxy_update" bson:"proxy_update" yaml:"proxy_update"`
+	IngressInfo   IngressInfo            `json:"ingress_info" bson:"ext_peers" yaml:"ext_peers"`
 }
 
 // IngressInfo - struct for ingress info
@@ -54,15 +49,6 @@
 	ExtPeerAddr net.IPNet              `json:"ext_peer_addr" yaml:"ext_peer_addr"`
 	ExtPeerKey  string                 `json:"ext_peer_key" yaml:"ext_peer_key"`
 	Peers       map[string]PeerExtInfo `json:"peers" yaml:"peers"`
-=======
-	Host          Host                   `json:"host" bson:"host" yaml:"host"`
-	ServerVersion string                 `json:"serverversion" bson:"serverversion" yaml:"serverversion"`
-	ServerAddrs   []ServerAddr           `json:"serveraddrs" bson:"serveraddrs" yaml:"serveraddrs"`
-	Network       map[string]NetworkInfo `json:"network" bson:"network" yaml:"network"`
-	Peers         []wgtypes.PeerConfig   `json:"peers" bson:"peers" yaml:"peers"`
-	PeerIDs       HostPeerMap            `json:"peerids" bson:"peerids" yaml:"peerids"`
-	ProxyUpdate   ProxyManagerPayload    `json:"proxy_update" bson:"proxy_update" yaml:"proxy_update"`
->>>>>>> c6628d30
 }
 
 // NetworkInfo - struct for network info
